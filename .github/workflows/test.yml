# NOTE: Changes to this file should also be applied to './test-windows.yml' and './test-translations.yml'

name: Node.js Tests

on:
  workflow_dispatch:
  push:
    branches:
      - main
  pull_request:
    branches-ignore:
      - translations

env:
  CI: true

jobs:
  see_if_should_skip:
    continue-on-error: true
    runs-on: ubuntu-latest
    # Map a step output to a job output
    outputs:
      should_skip: ${{ steps.skip_check.outputs.should_skip }}
    steps:
      - id: skip_check
        uses: fkirc/skip-duplicate-actions@36feb0d8d062137530c2e00bd278d138fe191289
        with:
          cancel_others: 'false'
          github_token: ${{ github.token }}
<<<<<<< HEAD
          paths: '[".github/workflows/test.yml", ".node-version", ".npmrc", "app.json", "content/**", "data/**","lib/**", "Dockerfile", "feature-flags.json", "Gemfile", "Gemfile.lock", "middleware/**", "node_modules/**","package.json", "package-lock.json", "server.js", "tests/**", "translations/**", "Procfile", "webpack.config.js"]'
  lint:
    needs: see_if_should_skip
    runs-on: ubuntu-latest
    steps:
      # Each of these ifs needs to be repeated at each step to make sure the required check still runs
      # Even if if doesn't do anything
      - if: ${{ needs.see_if_should_skip.outputs.should_skip != 'true' }}
        name: Check out repo
        uses: actions/checkout@a81bbbf8298c0fa03ea29cdc473d45769f953675
        with:
          # Enables cloning the Early Access repo later with the relevant PAT
          persist-credentials: 'false'

      - if: ${{ needs.see_if_should_skip.outputs.should_skip != 'true' }}
        name: Setup node
        uses: actions/setup-node@56899e050abffc08c2b3b61f3ec6a79a9dc3223d
        with:
          node-version: 14.x

      - if: ${{ needs.see_if_should_skip.outputs.should_skip != 'true' }}
        name: Get npm cache directory
        id: npm-cache
        run: |
          echo "::set-output name=dir::$(npm config get cache)"

      - if: ${{ needs.see_if_should_skip.outputs.should_skip != 'true' }}
        name: Cache node modules
        uses: actions/cache@d1255ad9362389eac595a9ae406b8e8cb3331f16
        with:
          path: ${{ steps.npm-cache.outputs.dir }}
          key: ${{ runner.os }}-node-${{ hashFiles('**/package-lock.json') }}
          restore-keys: |
            ${{ runner.os }}-node-

      - if: ${{ needs.see_if_should_skip.outputs.should_skip != 'true' }}
        name: Install dependencies
        run: npm ci

      - if: ${{ needs.see_if_should_skip.outputs.should_skip != 'true' }}
        name: Run linter
        run: npx standard
=======
          paths: '[".github/workflows/test.yml",".node-version", ".npmrc", "app.json", "content/**", "data/**","lib/**", "Dockerfile", "feature-flags.json", "Gemfile", "Gemfile.lock", "middleware/**", "node_modules/**","package.json", "package-lock.json", "server.js", "tests/**", "translations/**", "Procfile", "webpack.config.js"]'
>>>>>>> cddf7a09

  test:
    needs: see_if_should_skip
    if: ${{ needs.see_if_should_skip.outputs.should_skip != 'true' }}
    runs-on: ubuntu-latest
    timeout-minutes: 60
    strategy:
      fail-fast: false
      matrix:
        test-group: [content, meta, rendering, routing, unit, links-and-images]
    steps:
      - name: Check out repo
        uses: actions/checkout@5a4ac9002d0be2fb38bd78e4b4dbde5606d7042f

      - name: Setup node
        uses: actions/setup-node@56899e050abffc08c2b3b61f3ec6a79a9dc3223d
        with:
          node-version: 14.x

      - name: Get npm cache directory
        id: npm-cache
        run: |
          echo "::set-output name=dir::$(npm config get cache)"

      - name: Cache node modules
        uses: actions/cache@d1255ad9362389eac595a9ae406b8e8cb3331f16
        with:
          path: ${{ steps.npm-cache.outputs.dir }}
          key: ${{ runner.os }}-node-${{ hashFiles('**/package-lock.json') }}
          restore-keys: |
            ${{ runner.os }}-node-

      - name: Install dependencies
        run: npm ci

<<<<<<< HEAD
      - if: ${{ needs.see_if_should_skip.outputs.should_skip != 'true' && github.repository == 'github/docs-internal' }}
        name: Clone early access
        run: npm run heroku-postbuild
        env:
          DOCUBOT_REPO_PAT: ${{ secrets.DOCUBOT_REPO_PAT }}

      - if: ${{ needs.see_if_should_skip.outputs.should_skip != 'true' }}
        name: Run build script
=======
      - name: Run build script
>>>>>>> cddf7a09
        run: npm run build

      - name: Run tests
        run: npx jest tests/${{ matrix.test-group }}/
        env:
          NODE_OPTIONS: "--max_old_space_size=4096"<|MERGE_RESOLUTION|>--- conflicted
+++ resolved
@@ -27,52 +27,7 @@
         with:
           cancel_others: 'false'
           github_token: ${{ github.token }}
-<<<<<<< HEAD
           paths: '[".github/workflows/test.yml", ".node-version", ".npmrc", "app.json", "content/**", "data/**","lib/**", "Dockerfile", "feature-flags.json", "Gemfile", "Gemfile.lock", "middleware/**", "node_modules/**","package.json", "package-lock.json", "server.js", "tests/**", "translations/**", "Procfile", "webpack.config.js"]'
-  lint:
-    needs: see_if_should_skip
-    runs-on: ubuntu-latest
-    steps:
-      # Each of these ifs needs to be repeated at each step to make sure the required check still runs
-      # Even if if doesn't do anything
-      - if: ${{ needs.see_if_should_skip.outputs.should_skip != 'true' }}
-        name: Check out repo
-        uses: actions/checkout@a81bbbf8298c0fa03ea29cdc473d45769f953675
-        with:
-          # Enables cloning the Early Access repo later with the relevant PAT
-          persist-credentials: 'false'
-
-      - if: ${{ needs.see_if_should_skip.outputs.should_skip != 'true' }}
-        name: Setup node
-        uses: actions/setup-node@56899e050abffc08c2b3b61f3ec6a79a9dc3223d
-        with:
-          node-version: 14.x
-
-      - if: ${{ needs.see_if_should_skip.outputs.should_skip != 'true' }}
-        name: Get npm cache directory
-        id: npm-cache
-        run: |
-          echo "::set-output name=dir::$(npm config get cache)"
-
-      - if: ${{ needs.see_if_should_skip.outputs.should_skip != 'true' }}
-        name: Cache node modules
-        uses: actions/cache@d1255ad9362389eac595a9ae406b8e8cb3331f16
-        with:
-          path: ${{ steps.npm-cache.outputs.dir }}
-          key: ${{ runner.os }}-node-${{ hashFiles('**/package-lock.json') }}
-          restore-keys: |
-            ${{ runner.os }}-node-
-
-      - if: ${{ needs.see_if_should_skip.outputs.should_skip != 'true' }}
-        name: Install dependencies
-        run: npm ci
-
-      - if: ${{ needs.see_if_should_skip.outputs.should_skip != 'true' }}
-        name: Run linter
-        run: npx standard
-=======
-          paths: '[".github/workflows/test.yml",".node-version", ".npmrc", "app.json", "content/**", "data/**","lib/**", "Dockerfile", "feature-flags.json", "Gemfile", "Gemfile.lock", "middleware/**", "node_modules/**","package.json", "package-lock.json", "server.js", "tests/**", "translations/**", "Procfile", "webpack.config.js"]'
->>>>>>> cddf7a09
 
   test:
     needs: see_if_should_skip
@@ -86,6 +41,9 @@
     steps:
       - name: Check out repo
         uses: actions/checkout@5a4ac9002d0be2fb38bd78e4b4dbde5606d7042f
+        with:
+          # Enables cloning the Early Access repo later with the relevant PAT
+          persist-credentials: 'false'
 
       - name: Setup node
         uses: actions/setup-node@56899e050abffc08c2b3b61f3ec6a79a9dc3223d
@@ -108,18 +66,13 @@
       - name: Install dependencies
         run: npm ci
 
-<<<<<<< HEAD
-      - if: ${{ needs.see_if_should_skip.outputs.should_skip != 'true' && github.repository == 'github/docs-internal' }}
-        name: Clone early access
+      - name: Clone early access
+        if: ${{ github.repository == 'github/docs-internal' }}
         run: npm run heroku-postbuild
         env:
           DOCUBOT_REPO_PAT: ${{ secrets.DOCUBOT_REPO_PAT }}
 
-      - if: ${{ needs.see_if_should_skip.outputs.should_skip != 'true' }}
-        name: Run build script
-=======
       - name: Run build script
->>>>>>> cddf7a09
         run: npm run build
 
       - name: Run tests
