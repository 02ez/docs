--- conflicted
+++ resolved
@@ -360,22 +360,24 @@
       ]
     },
     {
-<<<<<<< HEAD
       "login": "paulyhedral",
       "name": "Paul Schifferer",
       "avatar_url": "https://avatars1.githubusercontent.com/u/419457?v=4",
       "profile": "https://wanderingmonster.org",
-=======
+      "contributions": [
+        "content"
+      ]
+    },
+    {
       "login": "Protectator",
       "name": "Kewin Dousse",
       "avatar_url": "https://avatars3.githubusercontent.com/u/1529017?v=4",
       "profile": "https://www.kewindousse.ch",
->>>>>>> 09cf477d
       "contributions": [
         "content"
       ]
-    }
-  ],
+    },
+    {
   "contributorsPerLine": 7,
   "projectName": "docs",
   "projectOwner": "github",
