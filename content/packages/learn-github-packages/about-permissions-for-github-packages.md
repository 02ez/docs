--- conflicted
+++ resolved
@@ -46,13 +46,8 @@
 To use or manage a package hosted by a package registry, you must use a token with the appropriate scope, and your personal account must have appropriate permissions.
 
 For example:
-<<<<<<< HEAD
--  To download and install packages from a repository, your token must have the `read:packages` scope, and your personal account must have read permission.
-- {% ifversion fpt or ghes or ghec %}To delete a package on {% data variables.product.product_name %}, your token must at least have the `delete:packages` and `read:packages` scope. The `repo` scope is also required for repo-scoped packages.{% elsif ghae %}To delete a specified version of a package on {% data variables.product.product_name %}, your token must have the `delete:packages` and `repo` scope.{% endif %} For more information, see "[Deleting and restoring a package](/packages/learn-github-packages/deleting-and-restoring-a-package)."
-=======
 -  To download and install packages from a repository, your token must have the `read:packages` scope, and your user account must have read permission.
 - {% ifversion fpt or ghes > 3.1 or ghec %}To delete a package on {% data variables.product.product_name %}, your token must at least have the `delete:packages` and `read:packages` scope. The `repo` scope is also required for repo-scoped packages. For more information, see "[Deleting and restoring a package](/packages/learn-github-packages/deleting-and-restoring-a-package)."{% elsif ghae %}To delete a specified version of a package on {% data variables.product.product_name %}, your token must have the `delete:packages` and `repo` scope. For more information, see "[Deleting and restoring a package](/packages/learn-github-packages/deleting-and-restoring-a-package)."{% endif %}
->>>>>>> 43d39a8b
 
 | Scope | Description | Required permission |
 | --- | --- | --- |
