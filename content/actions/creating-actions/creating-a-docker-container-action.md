---
title: Creating a Docker container action
shortTitle: Create a Docker container action
intro: 'This guide shows you the minimal steps required to build a Docker container action. '
redirect_from:
  - /articles/creating-a-docker-container-action
  - /github/automating-your-workflow-with-github-actions/creating-a-docker-container-action
  - /actions/automating-your-workflow-with-github-actions/creating-a-docker-container-action
  - /actions/building-actions/creating-a-docker-container-action
versions:
  fpt: '*'
  ghes: '*'
  ghae: '*'
  ghec: '*'
type: tutorial
topics:
  - Action development
  - Docker
---

{% data reusables.actions.enterprise-github-hosted-runners %}

## Introduction

In this guide, you'll learn about the basic components needed to create and use a packaged Docker container action. To focus this guide on the components needed to package the action, the functionality of the action's code is minimal. The action prints "Hello World" in the logs or "Hello [who-to-greet]" if you provide a custom name.

Once you complete this project, you should understand how to build your own Docker container action and test it in a workflow.

{% data reusables.actions.self-hosted-runner-reqs-docker %}

{% data reusables.actions.context-injection-warning %}

## Prerequisites

- You must create a repository on {% data variables.location.product_location %} and clone it to your workstation. For more information, see "[AUTOTITLE](/repositories/creating-and-managing-repositories/creating-a-new-repository)" and "[AUTOTITLE](/repositories/creating-and-managing-repositories/cloning-a-repository)."
- If your repository uses {% data variables.large_files.product_name_short %}, you must include the objects in archives of your repository. For more information, see "[AUTOTITLE](/enterprise-cloud@latest/repositories/managing-your-repositorys-settings-and-features/managing-repository-settings/managing-git-lfs-objects-in-archives-of-your-repository)."
- You may find it helpful to have a basic understanding of {% data variables.product.prodname_actions %}, environment variables and the Docker container filesystem. For more information, see "[AUTOTITLE](/actions/learn-github-actions/variables)" and "[AUTOTITLE](/enterprise-cloud@latest/actions/using-github-hosted-runners/about-github-hosted-runners#docker-container-filesystem)."

## Creating a Dockerfile

In your new `hello-world-docker-action` directory, create a new `Dockerfile` file. Make sure that your filename is capitalized correctly (use a capital `D` but not a capital `f`) if you're having issues. For more information, see "[AUTOTITLE](/actions/creating-actions/dockerfile-support-for-github-actions)."

**Dockerfile**

```Dockerfile copy
# Container image that runs your code
FROM alpine:3.10

# Copies your code file from your action repository to the filesystem path `/` of the container
COPY entrypoint.sh /entrypoint.sh

# Code file to execute when the docker container starts up (`entrypoint.sh`)
ENTRYPOINT ["/entrypoint.sh"]
```

## Creating an action metadata file

Create a new `action.yml` file in the `hello-world-docker-action` directory you created above. For more information, see "[AUTOTITLE](/actions/creating-actions/metadata-syntax-for-github-actions)."

{% raw %}
**action.yml**

```yaml copy
# action.yml
name: 'Hello World'
description: 'Greet someone and record the time'
inputs:
  who-to-greet:  # id of input
    description: 'Who to greet'
    required: true
    default: 'World'
outputs:
  time: # id of output
    description: 'The time we greeted you'
runs:
  using: 'docker'
  image: 'Dockerfile'
  args:
    - ${{ inputs.who-to-greet }}
```

{% endraw %}

This metadata defines one `who-to-greet`  input and one `time` output parameter. To pass inputs to the Docker container, you should declare the input using `inputs` and pass the input in the `args` keyword. Everything you include in `args` is passed to the container, but for better discoverability for users of your action, we recommended using inputs.

{% data variables.product.prodname_dotcom %} will build an image from your `Dockerfile`, and run commands in a new container using this image.

## Writing the action code

You can choose any base Docker image and, therefore, any language for your action. The following shell script example uses the `who-to-greet` input variable to print "Hello [who-to-greet]" in the log file.

Next, the script gets the current time and sets it as an output variable that actions running later in a job can use. In order for {% data variables.product.prodname_dotcom %} to recognize output variables, you must {% ifversion actions-save-state-set-output-envs %}write them to the `$GITHUB_OUTPUT` environment file: `echo "<output name>=<value>" >> $GITHUB_OUTPUT`{% else %}use a workflow command in a specific syntax: `echo "::set-output name=<output name>::<value>"`{% endif %}. For more information, see "[AUTOTITLE](/actions/using-workflows/workflow-commands-for-github-actions#setting-an-output-parameter)."

1. Create a new `entrypoint.sh` file in the `hello-world-docker-action` directory.

1. Add the following code to your `entrypoint.sh` file.

   **entrypoint.sh**

   ```shell copy
   #!/bin/sh -l

   echo "Hello $1"
   time=$(date)
   {%- ifversion actions-save-state-set-output-envs %}
   echo "time=$time" >> $GITHUB_OUTPUT
   {%- else %}
   echo "::set-output name=time::$time"
   {%- endif %}
<<<<<<< HEAD
=======

>>>>>>> 82a399dd
   ```

   If `entrypoint.sh` executes without any errors, the action's status is set to `success`. You can also explicitly set exit codes in your action's code to provide an action's status. For more information, see "[AUTOTITLE](/actions/creating-actions/setting-exit-codes-for-actions)."

1. Make your `entrypoint.sh` file executable. Git provides a way to explicitly change the permission mode of a file so that it doesn’t get reset every time there is a clone/fork.

   ```shell copy
   git add entrypoint.sh
   git update-index --chmod=+x entrypoint.sh
   ```

1. Optionally, to check the permission mode of the file in the git index, run the following command.

   ```shell copy
   git ls-files --stage entrypoint.sh
   ```

   An output like `100755 e69de29bb2d1d6434b8b29ae775ad8c2e48c5391 0       entrypoint.sh` means the file has the executable permission. In this example, `755` denotes the executable permission.

## Creating a README

To let people know how to use your action, you can create a README file. A README is most helpful when you plan to share your action publicly, but is also a great way to remind you or your team how to use the action.

In your `hello-world-docker-action` directory, create a `README.md` file that specifies the following information:

- A detailed description of what the action does.
- Required input and output arguments.
- Optional input and output arguments.
- Secrets the action uses.
- Environment variables the action uses.
- An example of how to use your action in a workflow.

**README.md**

```markdown copy
# Hello world docker action

This action prints "Hello World" or "Hello" + the name of a person to greet to the log.

## Inputs

## `who-to-greet`

**Required** The name of the person to greet. Default `"World"`.

## Outputs

## `time`

The time we greeted you.

## Example usage

uses: actions/hello-world-docker-action@{% ifversion actions-save-state-set-output-envs %}v2{% else %}v1{% endif %}
with:
  who-to-greet: 'Mona the Octocat'
```

## Commit, tag, and push your action to {% data variables.product.product_name %}

From your terminal, commit your `action.yml`, `entrypoint.sh`, `Dockerfile`, and `README.md` files.

It's best practice to also add a version tag for releases of your action. For more information on versioning your action, see "[AUTOTITLE](/actions/creating-actions/about-custom-actions#using-release-management-for-actions)."

```shell copy
git add action.yml entrypoint.sh Dockerfile README.md
git commit -m "My first action is ready"
git tag -a -m "My first action release" v1
git push --follow-tags
```

## Testing out your action in a workflow

Now you're ready to test your action out in a workflow.

{% ifversion private-actions %}- When an action is in a private repository, you can control who can access it. For more information, see "[AUTOTITLE](/repositories/managing-your-repositorys-settings-and-features/enabling-features-for-your-repository/managing-github-actions-settings-for-a-repository#allowing-access-to-components-in-a-private-repository)."{% else %}- When an action is in a private repository, the action can only be used in workflows in the same repository.{% endif %}
{% ifversion ghes or ghec or ghae %}{% ifversion internal-actions %}- When an action is in an internal repository, you can control who can access it. For more information, see "[AUTOTITLE](/repositories/managing-your-repositorys-settings-and-features/enabling-features-for-your-repository/managing-github-actions-settings-for-a-repository#allowing-access-to-components-in-an-internal-repository)."{% else %}- When an action is in an internal repository, the action can only be used in workflows in the same repository.{% endif %}{% endif %}
- Public actions can be used by workflows in any repository.

{% data reusables.actions.enterprise-marketplace-actions %}

### Example using a public action

The following workflow code uses the completed _hello world_ action in the public [`actions/hello-world-docker-action`](https://github.com/actions/hello-world-docker-action) repository. Copy the following workflow example code into a `.github/workflows/main.yml` file, but replace the `actions/hello-world-docker-action` with your repository and action name. You can also replace the `who-to-greet` input with your name. {% ifversion fpt or ghec %}Public actions can be used even if they're not published to {% data variables.product.prodname_marketplace %}. For more information, see "[AUTOTITLE](/actions/creating-actions/publishing-actions-in-github-marketplace#publishing-an-action)." {% endif %}

**.github/workflows/main.yml**

```yaml copy
on: [push]

jobs:
  hello_world_job:
    runs-on: ubuntu-latest
    name: A job to say hello
    steps:
      - name: Hello world action step
        id: hello
        uses: actions/hello-world-docker-action@{% ifversion actions-save-state-set-output-envs %}v2{% else %}v1{% endif %}
        with:
          who-to-greet: 'Mona the Octocat'
      # Use the output from the `hello` step
      - name: Get the output time
        run: echo "The time was {% raw %}${{ steps.hello.outputs.time }}"{% endraw %}
```

### Example using a private action

Copy the following example workflow code into a `.github/workflows/main.yml` file in your action's repository. You can also replace the `who-to-greet` input with your name. {% ifversion fpt or ghec %}This private action can't be published to {% data variables.product.prodname_marketplace %}, and can only be used in this repository.{% endif %}

**.github/workflows/main.yml**

```yaml copy
on: [push]

jobs:
  hello_world_job:
    runs-on: ubuntu-latest
    name: A job to say hello
    steps:
      # To use this repository's private action,
      # you must check out the repository
      - name: Checkout
        uses: {% data reusables.actions.action-checkout %}
      - name: Hello world action step
        uses: ./ # Uses an action in the root directory
        id: hello
        with:
          who-to-greet: 'Mona the Octocat'
      # Use the output from the `hello` step
      - name: Get the output time
        run: echo "The time was {% raw %}${{ steps.hello.outputs.time }}"{% endraw %}
```

{% data reusables.actions.test-private-action-example %}

## Accessing files created by a container action

When a container action runs, it will automatically map the default working directory (`GITHUB_WORKSPACE`) on the runner with the `/github/workspace` directory on the container. Any files added to this directory on the container will be available to any subsequent steps in the same job. For example, if you have a container action that builds your project, and you would like to upload the build output as an artifact, you can use the following steps.

**workflow.yml**

```yaml copy
jobs:
  build:
    runs-on: ubuntu-latest
    steps:
      - name: Checkout
        uses: {% data reusables.actions.action-checkout %}

      # Output build artifacts to /github/workspace on the container.
      - name: Containerized Build
        uses: ./.github/actions/my-container-action

      - name: Upload Build Artifacts
        uses: {% data reusables.actions.action-upload-artifact %}
        with:
          name: workspace_artifacts
          path: {% raw %}${{ github.workspace }}{% endraw %}
```

For more information about uploading build output as an artifact, see "[AUTOTITLE](/actions/using-workflows/storing-workflow-data-as-artifacts)."

## Example Docker container actions on {% data variables.product.prodname_dotcom_the_website %}

You can find many examples of Docker container actions on {% data variables.product.prodname_dotcom_the_website %}.

- [github/issue-metrics](https://github.com/github/issue-metrics)
- [microsoft/infersharpaction](https://github.com/microsoft/infersharpaction)
- [microsoft/ps-docs](https://github.com/microsoft/ps-docs)<|MERGE_RESOLUTION|>--- conflicted
+++ resolved
@@ -107,10 +107,6 @@
    {%- else %}
    echo "::set-output name=time::$time"
    {%- endif %}
-<<<<<<< HEAD
-=======
-
->>>>>>> 82a399dd
    ```
 
    If `entrypoint.sh` executes without any errors, the action's status is set to `success`. You can also explicitly set exit codes in your action's code to provide an action's status. For more information, see "[AUTOTITLE](/actions/creating-actions/setting-exit-codes-for-actions)."
