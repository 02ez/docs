---
title: Managing data use settings for your private repository
intro: 'To help {% data variables.product.product_name %} connect you to relevant tools, people, projects, and information, you can configure data use for your private repository.'
redirect_from:
  - /articles/opting-into-or-out-of-data-use-for-your-private-repository
  - /github/understanding-how-github-uses-and-protects-your-data/opting-into-or-out-of-data-use-for-your-private-repository
  - /github/understanding-how-github-uses-and-protects-your-data/managing-data-use-settings-for-your-private-repository
versions:
  fpt: '*'
  ghec: '*'
topics:
  - Policy
  - Legal
shortTitle: Manage data use for private repo
---

## About data use for your private repository

<<<<<<< HEAD
Control data use for your private repository with the security and analysis features. Enable the dependency graph to enable read-only data analysis on your repository. Disable the dependency graph to disable read-only data analysis of your repository. 

When you enable data use for your private repository, you'll be able to access the dependency graph, where you can track your repository's dependencies and receive {% data variables.product.prodname_dependabot_alerts %} when {% data variables.product.product_name %} detects vulnerable dependencies. For more information, see "[About alerts for vulnerable dependencies](/github/managing-security-vulnerabilities/about-alerts-for-vulnerable-dependencies#dependabot-alerts-for-vulnerable-dependencies)."
=======
When you enable data use for your private repository, you'll be able to access the dependency graph, where you can track your repository's dependencies and receive {% data variables.product.prodname_dependabot_alerts %} when {% data variables.product.product_name %} detects vulnerable dependencies. For more information, see "[About {% data variables.product.prodname_dependabot_alerts %}](/github/managing-security-vulnerabilities/about-alerts-for-vulnerable-dependencies#dependabot-alerts-for-vulnerable-dependencies)."
>>>>>>> d7e40bf3

{% note %}

**Note:** Disabling the dependency graph will also disable {% data variables.product.prodname_dependabot_alerts %} and {% data variables.product.prodname_dependabot_security_updates %}. For more information, see "[About the dependency graph](/content/code-security/supply-chain-security/understanding-your-software-supply-chain/about-the-dependency-graph)." 

{% endnote %}

## Enabling or disabling data use through security and analysis features

{% data reusables.security.security-and-analysis-features-enable-read-only %}

{% data reusables.repositories.navigate-to-repo %}
{% data reusables.repositories.sidebar-settings %}
{% data reusables.repositories.navigate-to-security-and-analysis %}
4. Under "Code security and analysis", to the right of the feature, click **Disable** or **Enable**.{% ifversion fpt %}
  !["Enable" or "Disable" button for "Configure security and analysis" features](/assets/images/help/repository/security-and-analysis-disable-or-enable-fpt-private.png){% elsif ghec %}
  !["Enable" or "Disable" button for "Configure security and analysis" features](/assets/images/help/repository/security-and-analysis-disable-or-enable-ghec-private.png){% endif %}

## Further reading

- "[About {% data variables.product.prodname_dotcom %}'s use of your data](/articles/about-github-s-use-of-your-data)"
- "[Viewing {% data variables.product.prodname_dependabot_alerts %} for vulnerable dependencies](/github/managing-security-vulnerabilities/viewing-and-updating-vulnerable-dependencies-in-your-repository)"
- "[Managing security and analysis settings for your repository](/github/administering-a-repository/managing-security-and-analysis-settings-for-your-repository)"<|MERGE_RESOLUTION|>--- conflicted
+++ resolved
@@ -16,13 +16,11 @@
 
 ## About data use for your private repository
 
-<<<<<<< HEAD
+
 Control data use for your private repository with the security and analysis features. Enable the dependency graph to enable read-only data analysis on your repository. Disable the dependency graph to disable read-only data analysis of your repository. 
 
-When you enable data use for your private repository, you'll be able to access the dependency graph, where you can track your repository's dependencies and receive {% data variables.product.prodname_dependabot_alerts %} when {% data variables.product.product_name %} detects vulnerable dependencies. For more information, see "[About alerts for vulnerable dependencies](/github/managing-security-vulnerabilities/about-alerts-for-vulnerable-dependencies#dependabot-alerts-for-vulnerable-dependencies)."
-=======
 When you enable data use for your private repository, you'll be able to access the dependency graph, where you can track your repository's dependencies and receive {% data variables.product.prodname_dependabot_alerts %} when {% data variables.product.product_name %} detects vulnerable dependencies. For more information, see "[About {% data variables.product.prodname_dependabot_alerts %}](/github/managing-security-vulnerabilities/about-alerts-for-vulnerable-dependencies#dependabot-alerts-for-vulnerable-dependencies)."
->>>>>>> d7e40bf3
+
 
 {% note %}
 
