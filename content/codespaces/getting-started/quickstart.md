---
title: 'Quickstart for {% data variables.product.prodname_github_codespaces %}'
shortTitle: 'Quickstart for {% data variables.product.prodname_codespaces %}'
intro: 'Try out {% data variables.product.prodname_github_codespaces %} in 5 minutes.'
allowTitleToDifferFromFilename: true
versions:
  fpt: '*'
  ghec: '*'
type: quick_start
topics:
  - Codespaces
redirect_from:
  - /codespaces/codespaces-quickstart
---

## Introduction

In this guide, you'll create a codespace from a template repository and explore some of the essential features available to you within the codespace. You'll work in the browser version of {% data variables.product.prodname_vscode %}, which is initially the default editor for {% data variables.product.prodname_github_codespaces %}. After trying out this quickstart you can use {% data variables.product.prodname_codespaces %} in other editors, and you can change the default editor. Links are provided at the end of this guide.

From this quickstart, you'll learn how to create a codespace, connect to a forwarded port to view your running application, use version control in a codespace, and personalize your setup with extensions.

For more information on exactly how {% data variables.product.prodname_github_codespaces %} works, see the companion guide "[Deep dive into {% data variables.product.prodname_github_codespaces %}](/codespaces/getting-started/deep-dive)."

## Creating your codespace

1. Navigate to the [template repository](https://github.com/github/haikus-for-codespaces) and select **Use this template**. 
{% data reusables.codespaces.open-codespace-from-template-repo %}

## Running the application

Once your codespace is created, your repository will be automatically cloned into it. Now you can run the application and launch it in a browser.

1. When the terminal becomes available, enter the command `npm run dev`. This example uses a Node.js project, and this command runs the script labeled "dev" in the `package.json` file, which starts up the web application defined in the sample repository.
   
   ![npm run dev in terminal](/assets/images/help/codespaces/codespaces-npm-run-dev.png)

   If you're following along with a different application type, enter the corresponding start command for that project.

1. When your application starts, the codespace recognizes the port the application is running on and displays a prompt to let you know it has been forwarded. 

   ![Port forwarding "toast" notification](/assets/images/help/codespaces/quickstart-port-toast.png)

1. Click **Open in Browser** to view your running application in a new tab.

## Edit the application and view changes

1. Switch back to your codespace and open the `haikus.json` file by double-clicking it in the Explorer.

1. Edit the `text` field of the first haiku to personalize the application with your own haiku.

1. Go back to the running application tab in your browser and refresh to see your changes.
   
   {% octicon "light-bulb" aria-label="The lightbulb icon" %} If you've closed the tab, open the Ports panel and click the **Open in browser** icon for the running port.

   ![Port Forwarding Panel](/assets/images/help/codespaces/quickstart-forward-port.png)

## Committing and pushing your changes

Now that you've made a few changes, you can use the integrated terminal or the source view to commit and push the changes back to the remote.

{% data reusables.codespaces.source-control-display-dark %}
1. To stage your changes, click **+** next to the file you've changed, or next to **Changes** if you've changed multiple files and you want to stage them all.

   ![Source control sidebar with staging button highlighted](/assets/images/help/codespaces/codespaces-commit-stage.png)

1. Type a commit message describing the change you've made.

<<<<<<< HEAD
   ![Source control sidebar with a commit message](/assets/images/help/codespaces/codespaces-commit-commit-message.png)  
=======
   ![Source control sidebar with a commit message](/assets/images/help/codespaces/codespaces-commit-commit-message.png)
>>>>>>> 6e5d010e

1. To commit your staged changes, click the check mark at the top the source control sidebar.

   ![Click the check mark icon](/assets/images/help/codespaces/codespaces-commit-checkmark-icon.png)

   You can push the changes you've made. This applies those changes to the upstream branch on the remote repository. You might want to do this if you're not yet ready to create a pull request, or if you prefer to create a pull request on {% data variables.product.prodname_dotcom %}.

1. At the top of the sidebar, click the ellipsis (**...**).

   ![Ellipsis button for View and More Actions](/assets/images/help/codespaces/source-control-ellipsis-button-nochanges.png)

1. In the dropdown menu, click **Push**.
1. Go back to your new repository on {% data variables.product.prodname_dotcom %} and view the `haikus.json` file. Check that the change you made in your codespace has been successfully pushed to the repository.

## Personalizing with an extension

When you connect to a codespace using the browser, or the {% data variables.product.prodname_vscode %} desktop application, you can access the Visual Studio Code Marketplace directly from the editor. For this example, you'll install a {% data variables.product.prodname_vscode_shortname %} extension that alters the theme, but you can install any extension that's useful for your workflow.

1. In the left sidebar, click the Extensions icon.
1. In the search bar, type `fairyfloss` and click **Install**.

   ![Add an extension](/assets/images/help/codespaces/add-extension.png)

1. Select the `fairyfloss` theme by selecting it from the list.

   ![Select the fairyfloss theme](/assets/images/help/codespaces/fairyfloss.png)

If you are using a codespace in the browser, or in the {% data variables.product.prodname_vscode %} desktop application, and you have [Settings Sync](https://code.visualstudio.com/docs/editor/settings-sync) turned on, any changes you make to your editor setup in the current codespace, such as changing your theme or keyboard bindings, are automatically synced to any instances of {% data variables.product.prodname_vscode %} that are signed into your {% data variables.product.prodname_dotcom %} account and to any other codespaces you create.

## Next steps

You've successfully created, personalized, and run your first application within a codespace but there's so much more to explore! Here are some helpful resources for taking your next steps with {% data variables.product.prodname_github_codespaces %}.

* "[Deep dive](/codespaces/getting-started/deep-dive)": This quickstart presented some of the features of {% data variables.product.prodname_github_codespaces %}. The deep dive looks at these areas from a technical standpoint.
* "[Add a dev container configuration to your repository](/codespaces/setting-up-your-project-for-codespaces/setting-up-your-project-for-codespaces)": These guides provide information on setting up your repository to use {% data variables.product.prodname_github_codespaces %} with specific languages.
* "[Introduction to dev containers](/codespaces/setting-up-your-project-for-codespaces/introduction-to-dev-containers)": This guide provides details on creating a custom configuration for {% data variables.product.prodname_codespaces %} for your project.

## Further reading

* "[Enabling {% data variables.product.prodname_github_codespaces %} for your organization](/codespaces/managing-codespaces-for-your-organization/enabling-github-codespaces-for-your-organization)"
* "[Using {% data variables.product.prodname_github_codespaces %} in {% data variables.product.prodname_vscode %}](/codespaces/developing-in-codespaces/using-github-codespaces-in-visual-studio-code)"
* "[Using {% data variables.product.prodname_github_codespaces %} in your JetBrains IDE](/codespaces/developing-in-codespaces/using-github-codespaces-in-your-jetbrains-ide)"
* "[Using {% data variables.product.prodname_github_codespaces %} with {% data variables.product.prodname_cli %}](/codespaces/developing-in-codespaces/using-github-codespaces-with-github-cli)"
* "[Setting your default editor for {% data variables.product.prodname_github_codespaces %}](/codespaces/customizing-your-codespace/setting-your-default-editor-for-github-codespaces)."
* "[Managing the cost of {% data variables.product.prodname_github_codespaces %} in your organization](/codespaces/managing-codespaces-for-your-organization/managing-the-cost-of-github-codespaces-in-your-organization)"<|MERGE_RESOLUTION|>--- conflicted
+++ resolved
@@ -65,11 +65,7 @@
 
 1. Type a commit message describing the change you've made.
 
-<<<<<<< HEAD
-   ![Source control sidebar with a commit message](/assets/images/help/codespaces/codespaces-commit-commit-message.png)  
-=======
    ![Source control sidebar with a commit message](/assets/images/help/codespaces/codespaces-commit-commit-message.png)
->>>>>>> 6e5d010e
 
 1. To commit your staged changes, click the check mark at the top the source control sidebar.
 
