---
title: Using the GitHub Docs content model
shortTitle: Content model
intro: 'The content model describes the structure and types of content that we publish.'
product: '{% data reusables.contributing.product-note %}'
versions:
  feature: 'contributing'
allowTitleToDifferFromFilename: true
---

## About the content model for {% data variables.product.prodname_docs %}

Our content model explains the purpose of each type of content we create within {% data variables.product.prodname_docs %}, and what to include when you write or update an article. We use a content model to ensure that our content consistently, clearly, and comprehensively communicates the information that people need to achieve their goals with {% data variables.product.prodname_dotcom %}.

We use these types across all documentation sets to provide a consistent user experience––any content type applies to any product or audience. Our content types evolve over time and we add new types as needed. We only publish content that follows the model.

Consistency helps people form mental models of the documentation and understand how to find the information they need as they return to {% data variables.product.prodname_docs %} over time. It is also more efficient to maintain and update consistent content, making it easier and quicker to contribute to docs whether you are an open source contributor making your first commit or a writer on the {% data variables.product.prodname_dotcom %} staff documenting an entire new product.

## Content structure

Docs are organized into multiple levels of hierarchy on our site.

- Top-level doc set
  - Categories
    - Map topics
      - Articles

### Homepage content

The {% data variables.product.prodname_docs %} homepage, [docs.github.com](/), highlights the most important topics that people want to find. We limit the number of doc sets on the homepage so that people can find information and the homepage does not become overcrowded and difficult to search.

The homepage includes all top-level doc sets and some categories. Content on the homepage is organized around {% data variables.product.prodname_dotcom %} concepts and practices. For example, the "CI/CD and DevOps" group includes top-level doc sets for {% data variables.product.prodname_actions %}, {% data variables.product.prodname_registry %}, and {% data variables.product.prodname_pages %}.

#### Adding a doc set to the homepage

The goal of the homepage is to help people find information about the {% data variables.product.prodname_dotcom %} feature or product that they want to learn about. Every item added to the homepage dilutes the discoverability of every other item, so we limit the number of doc sets included on the homepage.

If a new top-level doc set is created, it is added to the homepage.

If a category serves as the starting point for using a {% data variables.product.prodname_dotcom %} product or feature, it can be added to the homepage.

For example, under the "Security" grouping on the homepage, in addition to the "[Code security](/code-security)" top-level doc set, the "[Supply chain security](/code-security/supply-chain-security)," "[Security advisories](/code-security/security-advisories)," "[{% data variables.product.prodname_dependabot %}](/code-security/dependabot)," "[{% data variables.product.prodname_code_scanning_caps %}](/code-security/code-scanning)," and "[{% data variables.product.prodname_secret_scanning_caps %}](/code-security/secret-scanning)" categories are included because each of those categories are the entry point to {% data variables.product.prodname_dotcom %} products and features. "[Security overview](/code-security/security-overview)" is not included on the homepage because it provides additional information for using code security products and is not an introduction to a product or feature.

### Top-level doc set

Top-level doc sets are organized around a {% data variables.product.prodname_dotcom %} product, feature, or core workflow. All top-level doc sets appear on the {% data variables.product.prodname_docs %} homepage. You should only create a top-level doc set when there is a large amount of content to be contained in the new doc set, multiple categories that are broken down into map topics, and the topic applies across products, features, or account types. If the content could fit in any existing top-level doc set, it probably belongs in that existing doc set.
- Top-level doc sets are of roughly equal importance to one another (each is centered on a {% data variables.product.prodname_dotcom %} product or major feature).
- Most top-level doc sets have a landing page layout, unless there is a significant exception. For example, the "[Site policy](/free-pro-team@latest/site-policy)" doc set does not have guides or procedural articles like other doc sets, so it does not use a landing page layout.

#### Titles for top-level doc sets

- Feature or product based.
- Describes what part of {% data variables.product.prodname_dotcom %} someone is using.
- Examples
  - [AUTOTITLE](/organizations)
  - [AUTOTITLE](/issues)

### Category

Categories are organized around a feature or a discrete set of tasks within a top-level doc set aligned with product themes. A category's subject is narrow enough that its contents are manageable and does not grow too large to use. Some categories appear on the homepage.
- Categories often start small and grow with the product.
- Large categories may contain map topics to subdivide content around more specific user journeys or tasks.
- Use long procedural articles to group related chunks of content and keep articles within the category streamlined.
- When categories have more than ten articles, consider breaking the content into map topics or additional categories.

#### Titles for categories

- Task-based (begins with a gerund).
- Describes the big-picture purpose or goal of using the feature or product.
- General or high-level enough to scale with future product enhancements.
- Category titles must be 67 characters or shorter and have a [`shortTitle`](https://github.com/github/docs/tree/main/content#shorttitle) less than 27 characters.
- Examples
  - [AUTOTITLE](/account-and-profile/setting-up-and-managing-your-personal-account-on-github)
  - [AUTOTITLE](/pull-requests/committing-changes-to-your-project)
  
#### Intros for categories

All categories have intros. Intros should be one sentence long and general or high-level enough to scale with future product changes. If you significantly change a category’s structure, check its intro for needed updates.

### Map topic

Map topics introduce a section of a category, grouping articles within a category around more specific workflows or subjects that are part of the category’s larger task.

Map topics contain at least three articles. When map topics have more than eight articles, it may be useful to consider breaking the content into more specific map topics.

#### Titles for map topics

- Task-based (begins with a gerund).
- Describes a more specific task within the larger workflow of the category it’s in.
- General or high-level enough to scale with future additions to the product.
- Map topic titles must be 63 characters or shorter and have a [`shortTitle`](https://github.com/github/docs/tree/main/content#shorttitle) less than 30 characters.
- Examples
  - [AUTOTITLE](/code-security/supply-chain-security/understanding-your-software-supply-chain)
  - [AUTOTITLE](/enterprise-cloud@latest/admin/user-management/managing-users-in-your-enterprise)

#### Intros for map topics

All map topics have intros. Intros should be one sentence long and general or high-level enough to scale with future product changes. If you add or remove articles in a map topic, check its intro for needed updates.

### Article

An article is the basic unit of content for {% data variables.product.prodname_docs %}––while we use multiple content types, they are all published as articles. Each content type has its own purpose, format, and structure, yet we use standard elements in every article type, like intros, to ensure articles provide a consistent user experience.

## Content order

We organize content predictably within categories, map topics, and articles. From broadest applicability to most specific, narrow, or advanced information, following this order:
- Conceptual content
- Referential content
- Procedural content for enabling a feature or setting
- Procedural content on using a feature
- Procedural content on managing a feature or setting
- Procedural content on disabling a feature or setting
- Procedural content on destructive actions (e.g. deletion)
- Troubleshooting information

### Topics

Topics are used to filter articles and are searchable across the {% data variables.product.prodname_docs %} site. For some layouts, such as landing pages or guides, people can select which articles are displayed by filtering topics. Use these guidelines to help choose which topics to add to an article's frontmatter. For more information on adding topics to an article see, "[Topics](https://github.com/github/docs/tree/main/content#topics)" and for a list of all allowed topics, see [`allowed-topics`](https://github.com/github/docs/blob/main/data/allowed-topics.js).

#### Topics for all content types

- All articles should have at least one topic
- Use nouns as topics
- Topics help people meaningfully group content
  - When possible, use more specific topics that are relevant and not just broad topics. For example, `REST` or `GraphQL` rather than just `API`
  - Ensure that topics on similar articles are consistent so that people who filter by a topic get all of the relevant articles. For example, all articles about CI should have the `CI` topic plus more specific topics
  - Avoid ambiguous topics. For example, `Actions` may not be a useful topic within the Actions product since it could refer to the product {% data variables.product.prodname_actions %} or the product element called an action
- Topics add value beyond and do not replicate the article’s title, type, or category
  - For example, within the Actions product, `Actions` does not add value since someone in this section of the docs would already know that they are looking at Actions docs
- Use `Fundamentals` for articles related to the core concepts of a product area.
  - Use: `Fundamentals` in an article like “Introduction to {% data variables.product.prodname_actions %}”
  - Avoid: `Actions` in an article like "Introduction to {% data variables.product.prodname_actions %}"
- Commonly-recognized abbreviations can be used, but obscure or ambiguous abbreviations should be avoided
  - Use: `CI` instead of `Continuous integration`
  - Avoid: `AS` instead of `Advanced Security`
- Use the short forms of {% data variables.product.prodname_dotcom %} product names
  - Use: `Actions` instead of `GitHub Actions`

#### Checklist for choosing topics

Consider these questions to help choose topics for an article. Not every article will have a topic for each item in the checklist.

- What is the feature or product area?
  - Example: `Enterprise`
   Is the article about a sub-feature (unless the product name matches the feature name)?
  - Example: `Dependabot`
- Is the feature part of a restricted program?
  - Example: `Advanced Security`
- What element of the feature or product is the article?
  - Example: `Organizations`
- What is the broad purpose of the article?
  - Example: `Permissions`
- What programming languages, package managers, or ecosystems does the article explicitly address? Only include these topics if it adds value to someone filtering the docs, not just if an article lists supported languages, package managers, or ecosystems.
  - Example: `Ruby`

### Reusing content

We use reusable and variable strings to use the same chunk of content, such as a procedural step or a conceptual paragraph, in multiple places. We generally don't reuse large sections of articles without a specific reason. When an entire section of an article might be relevant in more than one article, take a look at the purpose of both. Is there an opportunity to create a single, long-form article? Refer to the content models to clarify the best permanent home for the information, and link to it from the other article.

## Content types

Any of these content types can be shared as an article on its own or used as sections within a larger article.

### Conceptual

Conceptual content helps people understand a feature or topic by providing a clear, high-level overview, explanation of how the feature or topic can help them on their journey, and context like use cases or examples. People most often use conceptual content when they are learning about something new to them.

We create conceptual articles and conceptual sections within other articles. Most major products, features, or subjects have their own conceptual article.

#### How to write conceptual content

For the conceptual content template, see "[AUTOTITLE](/contributing/writing-for-github-docs/templates#conceptual-article-template)."

- Describe in plain language what the feature, product, or topic is.
- Describe its purpose and why it’s useful to the reader.
- Share use cases or examples.
- If relevant, describe how the feature or topic works (be mindful of audience and the right location for deep dives into technical details).
- Highlight any details the reader needs to know to use the feature.
- Include next steps for getting started with the feature (whether through further reading links or content within the article itself).

#### Titles for conceptual content

- Conceptual articles or headers of conceptual sections start with "About [subject]”.
- Use a noun to describe the subject.
  - Use: "About {% data variables.product.prodname_code_scanning %}"
  - Avoid: "About scanning your code for vulnerabilities"

#### Examples of conceptual content

- Conceptual articles
  - [About GitHub Sponsors](/free-pro-team@latest/sponsors/getting-started-with-github-sponsors/about-github-sponsors)
  - [About Enterprise accounts](/enterprise-cloud@latest/admin/overview/about-enterprise-accounts)
- Conceptual sections within other articles
  - "About security policies" in [AUTOTITLE](/code-security/getting-started/adding-a-security-policy-to-your-repository#about-security-policies)
  - "About maintenance mode" in [AUTOTITLE](/enterprise-server@latest/admin/configuration/enabling-and-scheduling-maintenance-mode#about-maintenance-mode)

### Referential

Referential content provides detailed information that people need while they are actively using a feature.

We create referential articles and referential sections within other articles.
- Some major subjects may require their own referential article, especially if there is a large amount of referential content, such as for search syntax or YAML syntax in {% data variables.product.prodname_actions %}.
- For smaller amounts of content or more specific information, like a list of a feature’s supported languages or hardware requirements, use referential sections in context within procedural or conceptual articles.

#### How to write referential content

For the referential content template, see "[AUTOTITLE](/contributing/writing-for-github-docs/templates#referential-article-template)."

- Write a sentence or an entire conceptual section to introduce the referential content.
- Present the actual referential content clearly and consistently.
- For subjects with a single element to explain, use a list.
  - Example: [AUTOTITLE](/organizations/managing-access-to-your-organizations-repositories/repository-permission-levels-for-an-organization#repository-roles-for-organizations)
- For subjects with multiple elements to explain, use a table.
  - Example: [AUTOTITLE](/organizations/managing-access-to-your-organizations-repositories/repository-permission-levels-for-an-organization#permissions-for-each-role)
- For longer referential content, such as YAML syntax for workflows, use headers consistently.
  - H2 headers for each distinct section.
  - H3 headers for subsections, such as examples.
  - Example: [AUTOTITLE](/actions/reference/workflow-syntax-for-github-actions)

#### Titles for referential content

- Referential articles or headers of referential sections clearly describe the contents of the section, and generally begin with nouns.
- Titles include enough information to be accessible to novice users and fully describe the contents of each section.
- Titles avoid stacked nouns - use prepositions to break up long strings of nouns.

#### Examples of referential content

- Referential articles
  - [AUTOTITLE](/get-started/using-github/keyboard-shortcuts)
  - [AUTOTITLE](/enterprise-cloud@latest/admin/user-management/managing-users-in-your-enterprise/roles-in-an-enterprise)
  - [AUTOTITLE](/free-pro-team@latest/rest/reference/billing) in the REST API documentation
  - [AUTOTITLE](/graphql/reference/mutations) in the GraphQL API documentation
- Referential sections within other articles
  - "Supported languages" in [AUTOTITLE](/free-pro-team@latest/get-started/using-github/github-mobile#supported-languages-for-github-mobile)
  - "Hardware considerations" in [AUTOTITLE](/enterprise-server@latest/admin/installation/installing-github-enterprise-server-on-aws#hardware-considerations)

### Procedural

Procedural content helps people complete a task from start to finish while they are using {% data variables.product.prodname_dotcom %}. Procedural content gives context on how the task fits into someone's larger journey.

We create procedural articles and procedural sections within larger articles.

#### How to write procedural articles

For the procedural content template, see "[AUTOTITLE](/contributing/writing-for-github-docs/templates#procedural-article-template)."

- Follow the style guidelines for procedural steps in "[AUTOTITLE](/contributing/writing-for-github-docs/style-guide#procedural-steps)".
- Procedural content can get repetitive––look for opportunities to group related content into a single longer article.
  - Group multiple related procedures into a single article unless there's a reason not to.
  - If disabling a setting or undoing a task requires the same steps and has no special implications, do not write a separate procedure.
  - If disabling a setting or undoing a task requires different steps or has important or special implications, create a longer article to contain both procedures. Use an agnostic title.
- Tell readers the expected outcome of the procedure.
- Include troubleshooting tips as frequently as possible.

#### Titles for procedural content

- Procedural articles or procedural sections within articles are task-based and begin with a gerund.
  - Use: "Applying for a student developer pack"
- Use active and specific verbs (brainstorm or use a thesaurus when needed).
- Titles specifically describe the task contained within the article or header, but are general enough to reflect all of the content.
- Article title length: maximum 80 characters, 60 if possible.

#### Examples of procedural content

- [AUTOTITLE](/free-pro-team@latest/billing/managing-your-github-billing-settings/adding-information-to-your-receipts)
- [AUTOTITLE](/enterprise-cloud@latest/admin/user-management/managing-users-in-your-enterprise/inviting-people-to-manage-your-enterprise)
- [AUTOTITLE](/actions/learn-github-actions/using-starter-workflows)

### Release notes

Release notes enable readers to understand and prepare for the user-facing changes in each release of {% data variables.product.prodname_dotcom %}'s versioned enterprise products (e.g., {% data variables.product.prodname_ghe_server %}). Good release notes provide administrators the necessary information to plan system upgrades in environments that require change control, and support end users who want to understand and prepare to use new {% data variables.product.prodname_dotcom %} features and functionality.

Writers source, edit, and publish release notes in collaboration with product DRIs, feature owners, and individual engineers at {% data variables.product.prodname_dotcom %}. For each individual release, we group release notes by predefined types.

We publish the release notes for [{% data variables.product.prodname_ghe_server %}](/enterprise-server@latest/admin/release-notes)(GHES) and [{% data variables.product.prodname_ghe_managed %}](/github-ae@latest/admin/release-notes)(GHAE) on {% data variables.product.prodname_docs %}, in the "Enterprise administrators" documentation set.

#### Types of releases

{% data variables.product.prodname_docs %} provides release notes for feature releases of GHES and GHAE, and for patch releases of GHES. For more information about releases of each product, see "About upgrades to new releases" in the [GHES](/enterprise-server@latest/admin/overview/about-upgrades-to-new-releases) or [GHAE](/github-ae@latest/admin/overview/about-upgrades-to-new-releases) documentation.

#### Guidance and example release notes

You can find guidance for the format, style, and tone of release notes, as well as examples of each type of note, in "[AUTOTITLE](/contributing/writing-for-github-docs/style-guide)".

### Troubleshooting

Troubleshooting content includes built-in errors we expect people to encounter, common problems reported to support, and situations people might encounter while completing tasks. Use troubleshooting sections in guides or procedural articles to keep solutions close to procedures. Work with support and product managers to surface common errors and include them in the documentation.

#### Known issues

Known issues are a subset of troubleshooting content specifically designed to respond to bugs, UX/UI issues, and other product quirks that generate a high volume of support tickets. Where troubleshooting content can describe errors that people *might* encounter, known issues explain problems that people *will* encounter.

Like all troubleshooting content, known issues can be a section in an article or a standalone article. If a known issue applies to a specific article, document it in that article. If a known issue applies to a specific set of articles or conceptual grouping of features, or if a product or feature has multiple known issues that should be grouped together, create a dedicated "Known issues with NAME" article.

Known issue content for a product or feature does not need to be comprehensive. Unlike other troubleshooting content, some known issues may not have workarounds. The goal of documenting an issue without a workaround is to help people confirm that the issue exists and save them time searching for a solution that doesn't exist yet after {% data variables.product.prodname_dotcom %} has already determined there isn't a workaround.

Product and feature owners (PMs and EMs) should help plan and review known issue content.

Use known issues to explain the following situations.

- Product behavior that regularly contradicts people's expectations, but is not yet prioritized for remediation.
- Behavior that regularly prevents the use of the product or feature for a common purpose.
- Rare or severe bugs that {% data variables.product.prodname_dotcom %} has not yet prioritized fixing, and that are not explained in the product or by existing content on {% data variables.product.prodname_docs %}.

#### How to write troubleshooting content

- Use any {% data variables.product.prodname_docs %} content type to create troubleshooting sections.
- Whenever possible, keep troubleshooting content contained within procedural content or guides.
- You can create a troubleshooting article when it makes sense to keep it separate, such as when there’s a large amount of troubleshooting content on a particular topic.
- You can create a troubleshooting map topic if a product or feature has many troubleshooting articles, for example "[AUTOTITLE](/authentication/troubleshooting-ssh)."

#### Title guidelines for troubleshooting content

- Troubleshooting FEATURE
- Error: ERROR NAME
- Known issues for PRODUCT

#### Examples of troubleshooting content

- "[AUTOTITLE](/authentication/troubleshooting-ssh)"
- "[AUTOTITLE](/enterprise-server@latest/admin/configuration/configuring-network-settings/using-github-enterprise-server-with-a-load-balancer#troubleshooting-connectivity-through-a-load-balancer)"
- "[Known issues](/enterprise-server@3.7/admin/release-notes#3.7.8-known-issues)" in the {% data variables.product.prodname_ghe_server %} release notes
- "[AUTOTITLE](/authentication/troubleshooting-ssh/error-were-doing-an-ssh-key-audit)"

### Combining multiple content types

Often, it's helpful to group information in context to help people complete a complex task, understand a set of related tasks, or illustrate an entire workflow. Use longer articles combining content types to ensure people find contextual content in the right place. Longer articles also help eliminate duplication of content and prepare content to scale as more options are added to the product. People most often need longer articles while actively using the product, and they may need to consult the article at different points on their journey.

#### How to combine multiple content types in an article

- Use conceptual, procedural, referential, troubleshooting, or known issue content in a longer article, and do not use quickstart or tutorials.
- Use sections of different content types in the article as needed, and follow title guidelines for the content type.
- Most often, these articles will contain at least one procedural section plus at least one additional conceptual, referential, or procedural section.
- Use the content ordering guidelines to organize headers within the article.
- Use troubleshooting information as frequently as possible.
- You can replicate the article’s title in a header if needed.

#### Title guidelines for articles that combine multiple content types

- If there is a procedure within the article, use a task-based title that begins with a gerund.
- Titles are general enough to describe the range of information and tasks contained within the article.
- Titles describe the setting being toggled and are agnostic about what setting the reader chooses, e.g., "Setting repository visibility” instead of "Making a private repository public.”

#### Examples of articles that combine multiple content types

- [AUTOTITLE](/repositories/managing-your-repositorys-settings-and-features/managing-repository-settings/setting-repository-visibility)
- [AUTOTITLE](/enterprise-cloud@latest/admin/policies/enforcing-policies-for-your-enterprise/enforcing-repository-management-policies-in-your-enterprise)
- [AUTOTITLE](/free-pro-team@latest/billing/managing-billing-for-your-github-account/upgrading-your-github-subscription)
- [AUTOTITLE](/enterprise-server@latest/admin/configuration/enabling-and-scheduling-maintenance-mode)

### Quickstart

Quickstarts enable people to quickly complete a discrete, focused task by illustrating a workflow with only essential steps, in about five minutes or 600 words. Quickstarts can be used for quickly getting set up with a new tool, or for quickly completing another task. For more complex tasks, use a tutorial.

Quickstarts are useful when someone already understands the feature or product and is ready to try it out. Quickstarts are best for people who want instructions quickly without lengthy explanations of how something works or why they would want to use it.

#### How to write a quickstart

For the quickstart template, see "[AUTOTITLE](/contributing/writing-for-github-docs/templates#quickstart-article-template)."

Contents of quickstarts:
- Introduction:
  - Highlights that this guide is quick and to-the-point by using phrasing like:
      - Quickly add [FEATURE] to your project
      - The essentials for getting started with [PRODUCT]
      - An abbreviated guide for people who are familiar with [FEATURE]
  - Clarifies audience
  - Clearly states prerequisites and prior knowledge needed
  - States what someone will accomplish or build
- Procedural sections
  - Based on the quickstart's audience, the steps can be less explicit and formal than those used in procedural content. You do not have to use existing reusables to form these steps if the audience doesn’t require that level of detail.
  - Link out to other articles or resources rather than replicating them, to avoid interrupting the flow of information.
  - Give visual cues. Use code blocks and screenshots heavily to help reassure people that they are performing the correct actions.
- Troubleshooting (optional)
  - If relevant troubleshooting content exists for the quickstart, provide links to it.
- Next steps
  - Provide a quick recap of what has been accomplished in the quickstart as a means of transitioning to next steps.
  - Include 2-3 actionable next steps that someone can take after completing the quickstart. Always link to conceptual content on the feature or product. You can also link off to other related information on docs.github.com or in {% data variables.product.prodname_learning %}.

#### Title guidelines for quickstarts

- When the guide helps someone get started with a new tool, preface the title with "Quickstart", e.g. "Quickstart for GitHub Actions" or "Quickstart: Procedural title."
- For other use cases, follow the title guidelines for procedures and omit the word "Quickstart."

#### Examples of quickstarts

- [AUTOTITLE](/free-pro-team@latest/actions/quickstart)
- [AUTOTITLE](/free-pro-team@latest/discussions/quickstart)
- [Quickstart for GitHub Educators](/free-pro-team@latest/education/quickstart)

### Tutorial

Tutorials help people learn about products and solve real world problems by guiding them through the entire workflow to complete a task. Tutorials are more conversational in tone than other content. A tutorial feels like a developer-to-developer conversation while remaining accessible to readers with varied technical knowledge. Products with tutorials must already have a quickstart. For bite-sized workflows, use the quickstart model instead.

Tutorials are useful when someone has a basic understanding of the product and is interested in extending their understanding to solve a specific problem. Tutorials are for people who want expert advice and a detailed discussion of best practices related to their problem. Tutorials also help people who've implemented similar solutions in the past with other products use {% data variables.product.prodname_dotcom %}. Tutorials can also help people validate whether the solution is appropriate for their needs.

#### How to write a tutorial

For the tutorial template, see "[AUTOTITLE](/contributing/writing-for-github-docs/templates#tutorial-article-template)."

Contents of tutorials:
- Introduction
  - Clarifies audience.
  - Clearly states prerequisites and prior knowledge needed.
  - States what someone will accomplish or build.
  - Includes an example of a successful project.
  - Does not include the expected amount of time that it may take someone to complete the task - this depends on the experience level of the person completing the tutorial.
- Procedural sections
  - Based on the tutorial's audience, the steps can be less explicit and formal than those used in procedural content. You do not have to use existing reusables to form these steps if the audience doesn’t require that level of detail.
    - Use: "From your profile, click **Settings**, and then click **Developer settings**.”
    - Avoid: In the upper-right corner of any page, click your profile photo, then click **Settings**. In the left sidebar, click **Developer settings**.
  - Link out to other articles or resources rather than replicating them, to avoid interrupting the flow of information in the tutorial.
  - Give visual cues. Use code blocks and screenshots heavily to help reassure people that they are performing the correct actions.
  - Provide real examples.
    - For example, do not tell someone to "Enter a commit message" - instead, give them an appropriate example commit message that matches the previous steps.
- Troubleshooting
  - Acknowledge what may go wrong in the task and list a few common problems readers might run into with solutions.
- Conclusion
  - Review what was accomplished or built. Refer back to the project provided in the introduction as an example of a successful project.
- Next steps
  - Include 2-3 actionable next steps that someone can take after completing the tutorial. Link off to other related information like:
    - Projects on {% data variables.product.prodname_dotcom %} that illustrate the introduced concepts
    - Relevant information on docs.github.com
    - Relevant {% data variables.product.prodname_learning %}
    - Relevant published talks, blog posts, or Community Forum series posts by Hubbers

#### Title guidelines for tutorials

- Follow the title guidelines for procedural articles.
- Do not use "tutorial” or "guide” in the title.

#### Examples of tutorials

Tutorials:
- [AUTOTITLE](/actions/managing-issues-and-pull-requests/adding-labels-to-issues)
- [AUTOTITLE](/actions/deployment/deploying-xcode-applications/installing-an-apple-certificate-on-macos-runners-for-xcode-development)

Language and framework guides:
- [AUTOTITLE](/actions/automating-builds-and-tests/building-and-testing-nodejs)
- [AUTOTITLE](/actions/automating-builds-and-tests/building-and-testing-python)
- [AUTOTITLE](/actions/publishing-packages/publishing-java-packages-with-maven)

### Guides

We collectively refer to tutorials and quickstarts as "guides" across the site. On `/guides` landing pages, we include tutorials, quickstarts, and certain procedural articles in the list of guides for a doc set.

## Contents of a {% data variables.product.prodname_docs %} article

Every article includes a few standard elements, and may include conditional or optional elements. We also use a standard order for content within an article.

Within an article, there is a standard order of content sections. Every article contains required elements. Articles will also contain conditional elements and optional elements outlined in content design or creation. See the guidelines below for more details.

1. Title
1. Product callout (conditional)
1. Intro
1. Permissions statement (conditional)
1. Tool switcher (conditional)
1. Table of contents
1. Conceptual content
1. Referential content
1. Prerequisites
1. Procedural content
1. Troubleshooting content
1. Further reading (conditional)

![Screenshot of article with title, intro, permissions, product callout, conceptual section, procedural section, and table of contents labeled.](/assets/images/contributing/illustration-of-article-contents.png)

### Titles

Titles fully describe what a page is about, and what someone will learn by reading it.

Titles can be challenging. Use these general guidelines to help create clear, helpful, and descriptive titles. The guidelines for each content type in this article provide more specific title rules.

#### Titles for all content types

- Titles clearly describe what a page is about. They are descriptive and specific.
  - Use: Browsing actions in the workflow editor
  - Use: Example of configuring a codespace
  - Avoid: Using the workflow editor sidebar
  - Avoid: Example
  - Titles have hard limits for length to keep them easy to understand (and easier to render on the site):
     - Category titles: 67 characters and [`shortTitle`](https://github.com/github/docs/tree/main/content#shorttitle) 26 characters
     - Map topic titles: 63 characters and [`shortTitle`](https://github.com/github/docs/tree/main/content#shorttitle) 29 characters
     - Article titles: 80 characters, 60 if possible, and [`shortTitle`](https://github.com/github/docs/tree/main/content#shorttitle) 30 characters, ideally 20-25 characters
- Titles are consistent across a content type
  - See specific guidelines for each content type
- Titles are general enough to scale with product changes, reflect all of the content within the article, or include content on multiple products
  - Use: "{% data variables.product.company_short %}'s billing plans"
  - Avoid: "Billing plans for user and organization accounts"
- Titles use consistent terminology
  - Develop and follow patterns within a category or on similar subjects
- Titles use terminology from the product itself
- Write the title and the intro at the same time
  - Use the intro to develop the ideas presented in the title
  - See guidance on intros for more information
- If it's hard to come up with a title, consider the content type. Sometimes trouble choosing a title indicates that another content type would fit better.
- Think about how the title will appear in search results for multiple products
  - What specific words do we need to include in the title or intro so that folks don’t mistake it for content about a different product?
- Think about how the title will look in production

### Product callout

Use the product callout when a feature is available in specific products only and that availability cannot be conveyed by versioning alone. For example, if a feature is available for GHEC, GHES, and GHAE, you can version content about the feature for GHEC, GHES, and GHAE only. If a feature is available for Pro, Team, GHEC, GHES, and GHAE (but not Free), use a product callout to convey that availability.

All product callouts are stored as reusables in [`gated-features`](https://github.com/github/docs/tree/main/data/reusables/gated-features) and added in YAML frontmatter for relevant articles.

#### How to write a product callout

- Product callouts follow a strict format, clearly identifying the feature and which products it’s available in.
- Product callouts also include a link to "GitHub’s products” and occasionally to another relevant article.
- Examples:
  - [Feature name] is available in [product(s)]. For more information, see "GitHub’s products.”
  - [Feature name] is available in public repositories with [free product(s)], and in public and private repositories with [paid products]. For more information, see "GitHub’s products.”

#### Examples of articles with product callouts

Check the source files and `gated-features` to see how source content is written.
- [AUTOTITLE](/repositories/configuring-branches-and-merges-in-your-repository/managing-protected-branches/managing-a-branch-protection-rule)

### Intro

The top of every page has an intro that provides context and sets expectations, allowing readers to quickly decide if the page is relevant to them. Intros also are displayed in search results to provide contextual information to help readers choose a result.

#### How to write an intro

- Article intros are one to two sentences long.
- Map topic and category intros are one sentence long.
- API reference intros are one sentence long.
  - The intro for an API page should define the feature so that someone knows whether the feature meets their needs without reading the entire article.
- Intros contain a high-level summary of the page’s content, developing the idea presented in a title with more detail.
  - Use approachable synonyms of words in the page’s title to help readers understand the article’s purpose differently. Avoid repeating words from the title when possible.
- Intros are relatively evergreen and high-level, so they can scale with future changes to the content on the page without needing to be frequently updated.
- For searchability, include keywords on the page's subject in the intro.
- When a term in the intro has an acronym we’ll use elsewhere in the article, indicate the acronym.
- Intros generally don't contain permissions for any tasks contained within the article.

### Permissions statements

Every procedure includes a permissions statement explaining the role required to take the action described in the procedure, which helps people understand whether they'll be able to complete the task.

Occasionally, it's relevant to mention required permissions in conceptual content, especially in standalone conceptual articles. Make sure to also include a permissions statement in related procedures (or write a longer article combining all of the content).

#### How to write a permissions statement

- When a single set of permissions applies to all procedures in an article, use the [permissions frontmatter](https://github.com/github/docs/tree/main/content#permissions).
- When an article contains multiple procedures and different permissions apply, include a separate permissions statement under each relevant header, before each procedure.
- Don't include permissions in an article’s intro.
- Roles exist at different levels. Refer only to the role at the same level as the action. For example, you need admin access to a repository (repository-level role) to configure protected branches. You can get admin access to a repository by being an organization owner (organization-level role), but the repository-level role is what actually governs your ability to take the action, so that is the only role that should be mentioned in the permissions statement.
- Language to use in a permissions statement:
  - [ACCOUNT ROLE] can [ACTION].
  - People with [FEATURE ROLE] access for a [FEATURE] can [ACTION].
  - AVOID: [ACCOUNT ROLE] and people with [FEATURE ROLE] access for a [FEATURE] can [ACTION].

#### Examples of permissions statements

- Article with single permissions statement for multiple procedures: [AUTOTITLE](/enterprise-cloud@latest/admin/policies/enforcing-policies-for-your-enterprise/enforcing-repository-management-policies-in-your-enterprise)

### Tool switcher

Some articles have content that varies depending on what tool someone uses to complete a task, such as the {% data variables.product.prodname_cli %} or {% data variables.product.prodname_desktop %}. For most content, the same conceptual or procedural information will be accurate for multiple tools. However, if the only way to make information clear and accurate is by distinguishing content by tool, use the tool switcher. Do not use the tool switcher just to show examples in different languages. Only use the tool switcher if the tasks or concepts change based on what tool someone uses. For more information on using the tool switcher, see the [tool switcher content model](https://github.com/github/docs/blob/main/contributing/tool-switcher.md).

### Table of contents

Tables of contents are automatically generated. For more information see "[Autogenerated mini-TOCs](https://github.com/github/docs/tree/main/content#autogenerated-mini-tocs)."

### Conceptual content

Conceptual content helps people understand or learn about a topic. See "[Conceptual](#conceptual)" above.

### Referential content

Referential content provides structured information related to actively using a product or feature. See "[Referential](#referential)" above.

### Prerequisites

Prerequisites are information that people need to know before proceeding with a procedure, so that they can prepare everything they need before starting the task.

#### How to write prerequisites

- Write prerequisites immediately before a procedure's numbered steps.
- You can use a list, a sentence, or a paragraph to explain prerequisites.
- You can also use a separate prerequisites section when:
  - The prerequisite information is very important and should not be missed.
  - There's more than one prerequisite.
- To repeat or highlight important information about data loss or destructive actions, you may also use a warning or danger callout to share a prerequisite.

#### Title guidelines for prerequisites

- When using a separate section, use a header called `Prerequisites`

#### Examples of articles with prerequisites sections

- [AUTOTITLE](/enterprise-server@latest/admin/installation/installing-github-enterprise-server-on-aws)
- [AUTOTITLE](/enterprise-server@latest/admin/configuration/enabling-subdomain-isolation)

### Procedural content

Procedural content helps people complete tasks. See "[Procedural](#procedural)" above.

### Troubleshooting content

Troubleshooting content helps people avoid or work through errors. See "[Troubleshooting](#troubleshooting)" above.

### Further reading

Further reading sections highlight additional targeted articles that aren’t already included within the article’s content or sidebar. Use further reading sections sparingly when they provide real value.

#### How to write a further reading section

- Use a bulleted list.
- Use further reading sections sparingly and when they provide high value - see style guide for guidelines on linking.

#### Title and format for further reading sections
<<<<<<< HEAD
``` <!-- markdownlint-disable-line fenced-code-language -->
=======

```
>>>>>>> 82a399dd
### Further reading
- "[Article title](article-URL)”
- [External resource title](external-resource-URL) in External Resource Name
```<|MERGE_RESOLUTION|>--- conflicted
+++ resolved
@@ -611,12 +611,8 @@
 - Use further reading sections sparingly and when they provide high value - see style guide for guidelines on linking.
 
 #### Title and format for further reading sections
-<<<<<<< HEAD
+
 ``` <!-- markdownlint-disable-line fenced-code-language -->
-=======
-
-```
->>>>>>> 82a399dd
 ### Further reading
 - "[Article title](article-URL)”
 - [External resource title](external-resource-URL) in External Resource Name
