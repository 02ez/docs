--- conflicted
+++ resolved
@@ -112,15 +112,6 @@
 {% ifversion ghes > 3.3 or ghae-issue-4757 or ghec %}
 ## Allowing access to components in an internal repository
 
-<<<<<<< HEAD
-=======
-{% note %}
-
-**Note:** {% data reusables.gated-features.internal-repos %}
-
-{% endnote %}
-
->>>>>>> 50d7a127
 Members of your enterprise can use internal repositories to work on projects without sharing information publicly. For information, see "[About repositories](/repositories/creating-and-managing-repositories/about-repositories#about-internal-repositories)."
 
 To configure whether workflows in an internal repository can be accessed from outside the repository:
