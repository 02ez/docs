--- conflicted
+++ resolved
@@ -71,10 +71,7 @@
 
 {% data reusables.repositories.about-internal-repos %} For more information on innersource, see {% data variables.product.prodname_dotcom %}'s whitepaper "[An introduction to innersource](https://resources.github.com/whitepapers/introduction-to-innersource/)."
 
-<<<<<<< HEAD
-All enterprise members have read permissions to the internal repository, but internal repositories are not visible to people {% ifversion fpt %}outside of the enterprise{% else %}who are not members of an organization{% endif %}, including outside collaborators on organization repositories. For more information, see {% ifversion fpt or ghae %}"[Roles in an enterprise](/github/setting-up-and-managing-your-enterprise/roles-in-an-enterprise#enterprise-members)" and {% endif %}"[Repository roles for an organization](/organizations/managing-access-to-your-organizations-repositories/repository-roles-for-an-organization)."
-=======
-All enterprise members have read permissions to the internal repository, but internal repositories are not visible to people {% ifversion fpt or ghec %}outside of the enterprise{% else %}who are not members of any organization{% endif %}, including outside collaborators on organization repositories. For more information, see "[Roles in an enterprise](/github/setting-up-and-managing-your-enterprise/roles-in-an-enterprise#enterprise-members)" and "[Repository permission levels for an organization](/articles/repository-permission-levels-for-an-organization)."
+All enterprise members have read permissions to the internal repository, but internal repositories are not visible to people {% ifversion fpt or ghec %}outside of the enterprise{% else %}who are not members of any organization{% endif %}, including outside collaborators on organization repositories. For more information, see "[Roles in an enterprise](/github/setting-up-and-managing-your-enterprise/roles-in-an-enterprise#enterprise-members)" and "[Repository roles for an organization](/organizations/managing-access-to-your-organizations-repositories/repository-roles-for-an-organization)."
 
 {% ifversion ghes %}
 {% note %}
@@ -83,7 +80,6 @@
 
 {% endnote %}
 {% endif %}
->>>>>>> f1a8e0e5
 
 {% data reusables.repositories.internal-repo-default %}
 
