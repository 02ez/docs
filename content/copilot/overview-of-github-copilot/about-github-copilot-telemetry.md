---
title: About GitHub Copilot telemetry
intro: '{% data variables.product.prodname_copilot %} collects and relies on additional telemetry data beyond what other {% data variables.product.company_short %} products and services collect.'
redirect_from:
  - /early-access/github/copilot/about-github-copilot-telemetry
versions:
<<<<<<< HEAD
  versions:
  fpt: '*'
  ghec: '*'
  ShortTitle: GitHub Copilot telemetry
=======
  feature: 'copilot'
topics: 
  - Copilot
>>>>>>> 8ed248ea
---

## What data is collected

Data collected is described in the "[{% data variables.product.prodname_copilot %} Telemetry Terms](/site-policy/github-terms/github-copilot-telemetry-terms)." In addition, the {% data variables.product.prodname_copilot %} extension/plugin collects activity from the user's Integrated Development Environment (IDE), tied to a timestamp, and metadata collected by the extension/plugin telemetry package. When used with {% data variables.product.prodname_vscode %}, IntelliJ, NeoVIM, or other IDEs, {% data variables.product.prodname_copilot %} collects the standard metadata provided by those IDEs. 

## How the data is used by {% data variables.product.company_short %}

{% data variables.product.company_short %} will use this data for:

- Directly improving the product, including assessing different strategies in processing and predicting which suggestions users may find helpful
- Evaluating the product, e.g. by measuring the positive impact it has on the user
- Improving the underlying code generation models, e.g. by providing positive and negative examples (but always so that your private code is not used as input to suggest code for other users of {% data variables.product.prodname_copilot %})
- Guiding closely related {% data variables.product.company_short %} products
- Investigating and detecting potential abuse of the {% data variables.product.prodname_copilot %} service
- Other purposes related to improving the {% data variables.product.prodname_copilot %} service, including sharing as described in the next section

## How the data is shared

The telemetry data is stored securely on {% data variables.product.company_short %} systems, with appropriate encryption in place. We know user edit actions,  source code snippets, and URLs of repositories and file paths  are sensitive data. Consequently, access is strictly controlled. The data can only be accessed by (1) named {% data variables.product.company_short %} personnel (employees and contractors) working on the {% data variables.product.prodname_copilot %} team or on the {% data variables.product.company_short %} platform health team, (2) Microsoft personnel (employees and contractors) working on or with the Azure and/or {% data variables.product.prodname_copilot %} teams, and (3) employees of OpenAI who work on {% data variables.product.prodname_copilot %}.
<|MERGE_RESOLUTION|>--- conflicted
+++ resolved
@@ -4,16 +4,10 @@
 redirect_from:
   - /early-access/github/copilot/about-github-copilot-telemetry
 versions:
-<<<<<<< HEAD
-  versions:
-  fpt: '*'
-  ghec: '*'
-  ShortTitle: GitHub Copilot telemetry
-=======
   feature: 'copilot'
 topics: 
   - Copilot
->>>>>>> 8ed248ea
+ShortTitle: GitHub Copilot telemetry
 ---
 
 ## What data is collected
