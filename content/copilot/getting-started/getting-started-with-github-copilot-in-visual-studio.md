--- conflicted
+++ resolved
@@ -3,10 +3,9 @@
 shortTitle: Visual Studio
 intro: 'Learn how to install {% data variables.product.prodname_copilot %} in {% data variables.product.prodname_vs %}, and start seeing suggestions as you write comments and code.'
 versions:
-<<<<<<< HEAD
-  versions:
-  fpt: '*'
-  ghec: '*'
+  feature: 'copilot'
+topics: 
+  - Copilot
 ---
 
 ## Prerequisites
@@ -86,10 +85,4 @@
 ## Further reading
 
 - [{% data variables.product.prodname_copilot %}](https://copilot.github.com/)
-- [About {% data variables.product.prodname_copilot %}](/copilot/overview-of-github-copilot/about-github-copilot)
-=======
-  feature: 'copilot'
-topics: 
-  - Copilot
----
->>>>>>> e244a972
+- [About {% data variables.product.prodname_copilot %}](/copilot/overview-of-github-copilot/about-github-copilot)