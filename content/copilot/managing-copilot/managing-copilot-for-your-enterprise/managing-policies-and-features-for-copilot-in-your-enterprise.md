---
title: Managing policies and features for Copilot in your enterprise
intro: 'You can control the availability of {% data variables.product.prodname_copilot %} and its features for all organizations in your enterprise.'
permissions: Enterprise admins
product: '{% data variables.product.prodname_copilot_enterprise_short %} or {% data variables.product.prodname_copilot_business_short %}'
versions:
  feature: copilot-enterprise
topics:
  - Copilot
shortTitle: Manage policies
---

## About policies for {% data variables.product.prodname_copilot %} in your enterprise

With {% data variables.product.prodname_copilot_business_short %} or {% data variables.product.prodname_copilot_enterprise_short %}, you can set policies that control the availability of {% data variables.product.prodname_copilot_short %} and its features in your enterprise and organizations.

There are **three enforcement options** for {% data variables.product.prodname_copilot_short %} policies in your enterprise:

* **No policy** - The feature is initially disabled at the organization level, but each organization with {% data variables.product.prodname_copilot_short %} enabled in your enterprise can set their own policy for the feature.
* **Enabled** - The feature is available in all organizations with {% data variables.product.prodname_copilot_short %} enabled in your enterprise.
* **Disabled** - The feature is blocked for all organizations with {% data variables.product.prodname_copilot_short %} enabled in your enterprise.

If a policy is enabled or disabled at the enterprise level, the same policy cannot be changed at the organization level.

If no policy has been chosen at the enterprise level, and multiple organizations within the enterprise have chosen different policies and granted access to the same users, the most restrictive policy is enforced.

## Configuring policies for {% data variables.product.prodname_copilot %}

{% data reusables.enterprise-accounts.access-enterprise %}
{% data reusables.enterprise-accounts.policies-tab %}
{% data reusables.enterprise-accounts.copilot-tab %}
{% data reusables.enterprise-accounts.copilot-policies-tab %}
1. For each policy you want to configure, click the dropdown menu and select an enforcement option.

## {% data variables.product.prodname_copilot_short %} in {% data variables.product.prodname_dotcom_the_website %}

With a {% data variables.product.prodname_copilot_enterprise_short %} license, members of your enterprise can access AI features that enhance their experience on {% data variables.product.prodname_dotcom_the_website %}, including:
* {% data variables.product.prodname_copilot_chat %} in {% data variables.product.prodname_dotcom_the_website %}
* {% data variables.product.prodname_copilot_short %} pull request summaries
* {% data variables.product.prodname_copilot_short %} knowledge bases

To learn more about these features, see "[AUTOTITLE](/copilot/github-copilot-enterprise/overview/github-copilot-enterprise-feature-set)."

If you enable "{% data variables.product.prodname_copilot_short %} in {% data variables.product.prodname_dotcom_the_website %}", you can also configure additional features:
* **Opt in to user feedback collection** - If enabled, developers can provide feedback after {% data variables.product.prodname_copilot_short %} generates a pull request summary, and the summary will be sent to {% data variables.product.prodname_dotcom %} for context. If disabled, developers can still provide feedback after each {% data variables.product.prodname_copilot_chat_short %} response, and via the "Give feedback" link in conversations.
* **Experimental {% data variables.product.prodname_copilot_short %} features** - If enabled, members of your enterprise can test new {% data variables.product.prodname_copilot_short %} features before they are released.

## {% data variables.product.prodname_copilot_cli %}

{% data variables.product.prodname_copilot_cli %} is an extension for {% data variables.product.prodname_cli %} which provides a chat-like interface in the terminal. Developers can ask {% data variables.product.prodname_copilot %} for command suggestions, or for explanations of commands they run.

## {% data variables.product.prodname_copilot_chat %} in the IDE

Developers can chat with {% data variables.product.prodname_copilot %} in their IDEs to get code suggestions and answers to coding-related questions.

## {% data variables.product.prodname_copilot_mobile %}

{% data variables.product.prodname_copilot_mobile %} is a chat interface that lets developers interact with {% data variables.product.prodname_copilot %} to ask and receive answers to coding-related questions within {% data variables.product.prodname_mobile %}.

## Suggestions matching public code

{% data variables.product.prodname_copilot %} includes a filter which detects code suggestions that match public code on {% data variables.product.prodname_dotcom %}. When the filter is enabled, {% data variables.product.prodname_copilot %} checks code suggestions with their surrounding code of about 150 characters against public code on {% data variables.product.prodname_dotcom %}. If there is a match or near match, the suggestion will not be shown.

## Give {% data variables.product.prodname_copilot_short %} access to Bing

> [!NOTE] Bing search integration into {% data variables.product.prodname_copilot_chat_short %} in {% data variables.product.prodname_dotcom_the_website %}, {% data variables.product.prodname_vscode_shortname %}, and {% data variables.product.prodname_vs %} is currently in beta and is subject to change.

<<<<<<< HEAD
{% data variables.product.prodname_copilot_chat %} can use Bing to provide enhanced responses by searching the internet for information related to a question. Bing search is particularly helpful when discussing new technologies or highly specific subjects.
=======
{% data reusables.copilot.copilot-chat-mobile-enable %}

## Enforcing a policy to manage the use of {% data variables.product.prodname_copilot_extensions %}

{% data variables.product.prodname_copilot_extensions %} integrate external tools with {% data variables.product.prodname_copilot_chat %}. See "[AUTOTITLE](/copilot/using-github-copilot/using-extensions-to-integrate-external-tools-with-copilot-chat)."

Before organization owners install {% data variables.product.prodname_copilot_extensions_short %} in organizations within your enterprise, you should set a usage policy for your enterprise. Setting a usage policy allows you to enable or disable {% data variables.product.prodname_copilot_extensions_short %} for all members of your enterprise, limiting your security risk. Alternatively, you can allow organization owners to select their own policy for their organization.

Additionally, after you install a {% data variables.product.prodname_copilot_extension_short %} in your organization, organization owners can view and manage the permissions for that extension. See "[AUTOTITLE](/copilot/managing-copilot/managing-github-copilot-in-your-organization/managing-github-copilot-features-in-your-organization/managing-policies-for-copilot-in-your-organization#managing-permissions-for-a-github-copilot-extension-in-your-organization)."

{% data reusables.enterprise-accounts.access-enterprise %}
{% data reusables.enterprise-accounts.policies-tab %}
{% data reusables.enterprise-accounts.copilot-tab %}
{% data reusables.enterprise-accounts.copilot-policies-tab %}
1. In the "{% data variables.product.prodname_copilot_extensions_short %}" section, select the dropdown menu, then click one of the following options:
    * **No policy**: organizations within your enterprise can set their own policies for {% data variables.product.prodname_copilot_extensions_short %}.
    * **Enabled**: {% data variables.product.prodname_copilot_extensions_short %} are enabled for all organizations in your enterprise.
    * **Disabled**: {% data variables.product.prodname_copilot_extensions_short %} are disabled for all organizations in your enterprise.
>>>>>>> d7ee70f2
<|MERGE_RESOLUTION|>--- conflicted
+++ resolved
@@ -65,10 +65,7 @@
 
 > [!NOTE] Bing search integration into {% data variables.product.prodname_copilot_chat_short %} in {% data variables.product.prodname_dotcom_the_website %}, {% data variables.product.prodname_vscode_shortname %}, and {% data variables.product.prodname_vs %} is currently in beta and is subject to change.
 
-<<<<<<< HEAD
 {% data variables.product.prodname_copilot_chat %} can use Bing to provide enhanced responses by searching the internet for information related to a question. Bing search is particularly helpful when discussing new technologies or highly specific subjects.
-=======
-{% data reusables.copilot.copilot-chat-mobile-enable %}
 
 ## Enforcing a policy to manage the use of {% data variables.product.prodname_copilot_extensions %}
 
@@ -85,5 +82,4 @@
 1. In the "{% data variables.product.prodname_copilot_extensions_short %}" section, select the dropdown menu, then click one of the following options:
     * **No policy**: organizations within your enterprise can set their own policies for {% data variables.product.prodname_copilot_extensions_short %}.
     * **Enabled**: {% data variables.product.prodname_copilot_extensions_short %} are enabled for all organizations in your enterprise.
-    * **Disabled**: {% data variables.product.prodname_copilot_extensions_short %} are disabled for all organizations in your enterprise.
->>>>>>> d7ee70f2
+    * **Disabled**: {% data variables.product.prodname_copilot_extensions_short %} are disabled for all organizations in your enterprise.