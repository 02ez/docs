---
title: Why wasn't my application for a student developer pack approved?
intro: 'Review common reasons that applications for the {% data variables.product.prodname_student_pack %} are not approved and learn tips for reapplying successfully.'
redirect_from:
  - /education/teach-and-learn-with-github-education/why-wasnt-my-application-for-a-student-developer-pack-approved
  - /github/teaching-and-learning-with-github-education/why-wasnt-my-application-for-a-student-developer-pack-approved
  - /articles/why-was-my-application-for-a-student-developer-pack-denied/
  - /articles/why-wasn-t-my-application-for-a-student-developer-pack-approved
  - /articles/why-wasnt-my-application-for-a-student-developer-pack-approved
versions:
  free-pro-team: '*'
---

{% tip %}

**Tip:** {% data reusables.education.about-github-education-link %}

{% endtip %}

### Unclear academic affiliation documents

If the dates or schedule mentioned in your uploaded image do not match our eligibility criteria, we require further proof of your academic status.

If the image you uploaded doesn't clearly identify your current academic status or if the uploaded image is blurry, we require further proof of your academic status. {% data reusables.education.upload-proof-reapply %}

{% data reusables.education.pdf-support %}

### Using an academic email with an unverified domain

If your academic email address has an unverified domain, we require further proof of your academic status. {% data reusables.education.upload-proof-reapply %}

{% data reusables.education.pdf-support %}

### Using an academic email from a school with lax email policies

If your school issues email addresses prior to paid student enrollment, we require further proof of your academic status. {% data reusables.education.upload-proof-reapply %}

{% data reusables.education.pdf-support %}

If you have other questions or concerns about the school domain please ask your school IT staff to contact us.

### Academic email address already used

If your academic email address was already used to request a {% data variables.product.prodname_student_pack %} for a different {% data variables.product.prodname_dotcom %} account, you cannot reuse the academic email address to successfully apply for another {% data variables.product.prodname_student_pack %} until that discount expires.

{% note %}

**Note:** It is against the {% data variables.product.prodname_dotcom %} [Terms of Service](/articles/github-terms-of-service/#3-account-requirements) to maintain more than one individual account.

{% endnote %}

If you have more than one personal user account, you must merge your accounts. To retain the discount, keep the account that was granted the discount. You can rename the retained account and keep your contribution history by adding all your email addresses to the retained account.

For more information, see:
- "[Merging multiple user accounts](/articles/merging-multiple-user-accounts)"
- "[Changing your {% data variables.product.prodname_dotcom %} username](/articles/changing-your-github-username)"
- "[Adding an email address to your {% data variables.product.prodname_dotcom %} account](/articles/adding-an-email-address-to-your-github-account)"

### Ineligible student status

You're ineligible for a {% data variables.product.prodname_student_pack %} if:
<<<<<<< HEAD
- You're enrolled in an informal learning program that is not part of the [{% data variables.product.prodname_campus_program %}](https://education.github.com/schools) and not enrolled in a degree or diploma granting course of study.
=======
- You're enrolled in an informal learning program that is not part of the [{% data variables.product.prodname_dotcom %} Campus Program](https://education.github.com/schools) and not enrolled in a degree or diploma granting course of study.
- You're pursuing a degree which will be terminated in the current academic session.
>>>>>>> a99f0dcc
- You're under 13 years old.

Your instructor may still apply for a {% data variables.product.prodname_education %} discount for classroom use. If you're a student at a coding school or bootcamp, you will become eligible for a {% data variables.product.prodname_student_pack %} if your school joins the [{% data variables.product.prodname_dotcom %} Campus Program](https://education.github.com/schools).

### Further reading

- "[How to get the GitHub Student Developer Pack without a student ID](https://github.blog/2019-07-30-how-to-get-the-github-student-developer-pack-without-a-student-id/)" on {% data variables.product.prodname_blog %}
- "[Apply for a student developer pack](/education/explore-the-benefits-of-teaching-and-learning-with-github-education/apply-for-a-student-developer-pack)"<|MERGE_RESOLUTION|>--- conflicted
+++ resolved
@@ -59,15 +59,11 @@
 ### Ineligible student status
 
 You're ineligible for a {% data variables.product.prodname_student_pack %} if:
-<<<<<<< HEAD
 - You're enrolled in an informal learning program that is not part of the [{% data variables.product.prodname_campus_program %}](https://education.github.com/schools) and not enrolled in a degree or diploma granting course of study.
-=======
-- You're enrolled in an informal learning program that is not part of the [{% data variables.product.prodname_dotcom %} Campus Program](https://education.github.com/schools) and not enrolled in a degree or diploma granting course of study.
 - You're pursuing a degree which will be terminated in the current academic session.
->>>>>>> a99f0dcc
 - You're under 13 years old.
 
-Your instructor may still apply for a {% data variables.product.prodname_education %} discount for classroom use. If you're a student at a coding school or bootcamp, you will become eligible for a {% data variables.product.prodname_student_pack %} if your school joins the [{% data variables.product.prodname_dotcom %} Campus Program](https://education.github.com/schools).
+Your instructor may still apply for a {% data variables.product.prodname_education %} discount for classroom use. If you're a student at a coding school or bootcamp, you will become eligible for a {% data variables.product.prodname_student_pack %} if your school joins the [{% data variables.product.prodname_campus_program %}](https://education.github.com/schools).
 
 ### Further reading
 
