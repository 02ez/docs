---
title: About the dependency graph
intro: You can use the dependency graph to identify all your project's dependencies. The dependency graph supports a range of popular package ecosystems.
redirect_from:
  - /github/visualizing-repository-data-with-graphs/about-the-dependency-graph
  - /code-security/supply-chain-security/about-the-dependency-graph
versions:
  fpt: '*'
  ghes: '*'
  ghae: issue-4864
  ghec: '*'
type: overview
topics:
  - Dependency graph
  - Dependencies
  - Repositories
shortTitle: Dependency graph
---
<!--For this article in earlier GHES versions, see /content/github/visualizing-repository-data-with-graphs-->
<!--Marketing-LINK: From /features/security and /features/security/software-supply-chain pages "How GitHub's dependency graph is generated".-->

## Dependency graph availability

{% ifversion fpt or ghec %}The dependency graph is available for every public repository that defines dependencies in a supported package ecosystem using a supported file format. Repository administrators can also set up the dependency graph for private repositories. For more information, see "[Configuring the dependency graph](/code-security/supply-chain-security/understanding-your-software-supply-chain/configuring-the-dependency-graph)"{% endif %}

{% data reusables.dependabot.dependabot-alerts-dependency-graph-enterprise %}

## About the dependency graph

{% data reusables.dependabot.about-the-dependency-graph %}

When you push a commit to {% data variables.product.product_name %} that changes or adds a supported manifest or lock file to the default branch, the dependency graph is automatically updated.{% ifversion fpt or ghec %} In addition, the graph is updated when anyone pushes a change to the repository of one of your dependencies.{% endif %} For information on the supported ecosystems and manifest files, see "[Supported package ecosystems](#supported-package-ecosystems)" below.

{% ifversion fpt or ghes > 3.1 or ghae or ghec %}
When you create a pull request containing changes to dependencies that targets the default branch, {% data variables.product.prodname_dotcom %} uses the dependency graph to add dependency reviews to the pull request. These indicate whether the dependencies contain vulnerabilities and, if so, the version of the dependency in which the vulnerability was fixed. For more information, see "[About dependency review](/code-security/supply-chain-security/about-dependency-review)."
{% endif %}

## Dependencies included

The dependency graph includes all the dependencies of a repository that are detailed in the manifest and lock files, or their equivalent, for supported ecosystems. This includes:

- Direct dependencies, that are explicitly defined in a manifest or lock file
- Indirect dependencies of these direct dependencies, also known as transitive dependencies or sub-dependencies

The dependency graph identifies indirect dependencies{% ifversion fpt or ghec %} either explicitly from a lock file or by checking the dependencies of your direct dependencies. For the most reliable graph, you should use lock files (or their equivalent) because they define exactly which versions of the direct and indirect dependencies you currently use. If you use lock files, you also ensure that all contributors to the repository are using the same versions, which will make it easier for you to test and debug code{% else %} from the lock files{% endif %}.

{% ifversion fpt or ghec %}

## Dependents included

For public repositories, only public repositories that depend on it or on packages that it publishes are reported. This information is not reported for private repositories.{% endif %}

## Using the dependency graph

You can use the dependency graph to:

- Explore the repositories your code depends on{% ifversion fpt or ghec %}, and those that depend on it{% endif %}. For more information, see "[Exploring the dependencies of a repository](/github/visualizing-repository-data-with-graphs/exploring-the-dependencies-of-a-repository)." {% ifversion fpt or ghec %}
- View a summary of the dependencies used in your organization's repositories in a single dashboard. For more information, see "[Viewing insights for your organization](/articles/viewing-insights-for-your-organization#viewing-organization-dependency-insights)."{% endif %}
- View and update vulnerable dependencies for your repository. For more information, see "[About {% data variables.product.prodname_dependabot_alerts %}](/code-security/supply-chain-security/about-alerts-for-vulnerable-dependencies)."{% ifversion fpt or ghes > 3.1 or ghec %}
- See information about vulnerable dependencies in pull requests. For more information, see "[Reviewing dependency changes in a pull request](/pull-requests/collaborating-with-pull-requests/reviewing-changes-in-pull-requests/reviewing-dependency-changes-in-a-pull-request)."{% endif %}

<<<<<<< HEAD
=======
## Enabling the dependency graph

{% ifversion fpt or ghec %}To generate a dependency graph, {% data variables.product.product_name %} needs read-only access to the dependency manifest and lock files for a repository. The dependency graph is automatically generated for all public repositories and you can choose to enable it for private repositories. For information about enabling or disabling it for private repositories, see "[Exploring the dependencies of a repository](/github/visualizing-repository-data-with-graphs/exploring-the-dependencies-of-a-repository)."{% endif %}

{% ifversion ghes %}If the dependency graph is not available in your system, your enterprise owner can enable the dependency graph. For more information, see "[Enabling the dependency graph for your enterprise](/admin/code-security/managing-supply-chain-security-for-your-enterprise/enabling-the-dependency-graph-for-your-enterprise)."{% endif %}

{% ifversion fpt or ghec or ghes %}When the dependency graph is first enabled, {% endif %}{% data variables.product.product_name %} immediately parses manifest and lock files for supported ecosystems. The graph is usually populated within minutes but this may take longer for repositories with many dependencies. Once enabled, the graph is automatically updated with every push to the repository{% ifversion fpt or ghec %} and every push to other repositories in the graph{% endif %}.

>>>>>>> 0e903e0d
## Supported package ecosystems

The recommended formats explicitly define which versions are used for all direct and all indirect dependencies. If you use these formats, your dependency graph is more accurate. It also reflects the current build set up and enables the dependency graph to report vulnerabilities in both direct and indirect dependencies.{% ifversion fpt or ghec %} Indirect dependencies that are inferred from a manifest file (or equivalent) are excluded from the checks for vulnerable dependencies.{% endif %}

| Package manager | Languages | Recommended formats | All supported formats |
| --- | --- | --- | ---|
| Composer             | PHP           | `composer.lock` | `composer.json`, `composer.lock` |
| `dotnet` CLI | .NET languages (C#, C++, F#, VB)  |   `.csproj`, `.vbproj`, `.nuspec`, `.vcxproj`, `.fsproj` |  `.csproj`, `.vbproj`, `.nuspec`, `.vcxproj`, `.fsproj`, `packages.config` |
{%- if github-actions-in-dependency-graph %}
| {% data variables.product.prodname_actions %} workflows<sup>[1]</sup> | YAML | `.yml`, `.yaml` | `.yml`, `.yaml` |
{%- endif %}
{%- ifversion fpt or ghes > 3.2 or ghae %}
| Go modules | Go | `go.sum` | `go.mod`, `go.sum` |
{%- elsif ghes = 3.2 %}
| Go modules | Go | `go.mod` | `go.mod` |
{%- endif %}
| Maven | Java, Scala |  `pom.xml`  | `pom.xml`  |
| npm | JavaScript |            `package-lock.json` | `package-lock.json`, `package.json`|
| pip             | Python                    | `requirements.txt`, `pipfile.lock` | `requirements.txt`, `pipfile`, `pipfile.lock`, `setup.py`{% if github-actions-in-dependency-graph %}<sup>[2]</sup>{% else %}<sup>[1]</sup>{% endif %} |
{%- ifversion fpt or ghec or ghes > 3.3 or ghae-issue-4752 %}
| Python Poetry | Python                    | `poetry.lock` | `poetry.lock`, `pyproject.toml` |{% endif %}
| RubyGems             | Ruby           | `Gemfile.lock` | `Gemfile.lock`, `Gemfile`, `*.gemspec` |
| Yarn | JavaScript | `yarn.lock` | `package.json`, `yarn.lock` |

{% if github-actions-in-dependency-graph %}
[1] Please note that {% data variables.product.prodname_actions %} workflows must be located in the `.github/workflows/` directory of a repository to be recognized as manifests. Any actions or workflows referenced using the syntax `jobs[*].steps[*].uses` or `jobs.<job_id>.uses` will be parsed as dependencies. For more information, see "[Workflow syntax for GitHub Actions](/actions/using-workflows/workflow-syntax-for-github-actions)."

[2] If you list your Python dependencies within a `setup.py` file, we may not be able to parse and list every dependency in your project.

{% else %}
[1] If you list your Python dependencies within a `setup.py` file, we may not be able to parse and list every dependency in your project.
{% endif %}

{% if github-actions-in-dependency-graph %}
{% note %}

**Note:** {% data variables.product.prodname_actions %} workflow dependencies are displayed in the dependency graph for informational purposes. Dependabot alerts are not currently supported for {% data variables.product.prodname_actions %} workflows.

{% endnote %}
{% endif %}
## Further reading

- "[Dependency graph](https://en.wikipedia.org/wiki/Dependency_graph)" on Wikipedia
- "[Exploring the dependencies of a repository](/github/visualizing-repository-data-with-graphs/exploring-the-dependencies-of-a-repository)"{% ifversion fpt or ghec %}
- "[Viewing insights for your organization](/organizations/collaborating-with-groups-in-organizations/viewing-insights-for-your-organization)"{% endif %}
- "[Viewing {% data variables.product.prodname_dependabot_alerts %} for vulnerable dependencies](/github/managing-security-vulnerabilities/viewing-and-updating-vulnerable-dependencies-in-your-repository)"
- "[Troubleshooting the detection of vulnerable dependencies](/github/managing-security-vulnerabilities/troubleshooting-the-detection-of-vulnerable-dependencies)"<|MERGE_RESOLUTION|>--- conflicted
+++ resolved
@@ -59,8 +59,7 @@
 - View and update vulnerable dependencies for your repository. For more information, see "[About {% data variables.product.prodname_dependabot_alerts %}](/code-security/supply-chain-security/about-alerts-for-vulnerable-dependencies)."{% ifversion fpt or ghes > 3.1 or ghec %}
 - See information about vulnerable dependencies in pull requests. For more information, see "[Reviewing dependency changes in a pull request](/pull-requests/collaborating-with-pull-requests/reviewing-changes-in-pull-requests/reviewing-dependency-changes-in-a-pull-request)."{% endif %}
 
-<<<<<<< HEAD
-=======
+
 ## Enabling the dependency graph
 
 {% ifversion fpt or ghec %}To generate a dependency graph, {% data variables.product.product_name %} needs read-only access to the dependency manifest and lock files for a repository. The dependency graph is automatically generated for all public repositories and you can choose to enable it for private repositories. For information about enabling or disabling it for private repositories, see "[Exploring the dependencies of a repository](/github/visualizing-repository-data-with-graphs/exploring-the-dependencies-of-a-repository)."{% endif %}
@@ -69,7 +68,6 @@
 
 {% ifversion fpt or ghec or ghes %}When the dependency graph is first enabled, {% endif %}{% data variables.product.product_name %} immediately parses manifest and lock files for supported ecosystems. The graph is usually populated within minutes but this may take longer for repositories with many dependencies. Once enabled, the graph is automatically updated with every push to the repository{% ifversion fpt or ghec %} and every push to other repositories in the graph{% endif %}.
 
->>>>>>> 0e903e0d
 ## Supported package ecosystems
 
 The recommended formats explicitly define which versions are used for all direct and all indirect dependencies. If you use these formats, your dependency graph is more accurate. It also reflects the current build set up and enables the dependency graph to report vulnerabilities in both direct and indirect dependencies.{% ifversion fpt or ghec %} Indirect dependencies that are inferred from a manifest file (or equivalent) are excluded from the checks for vulnerable dependencies.{% endif %}
