---
title: About the dependency graph
intro: You can use the dependency graph to identify all your project's dependencies. The dependency graph supports a range of popular package ecosystems.
redirect_from:
  - /github/visualizing-repository-data-with-graphs/about-the-dependency-graph
  - /code-security/supply-chain-security/about-the-dependency-graph
versions:
  fpt: '*'
  ghes: '>=3.0'
  ghae: issue-4864
  ghec: '*'
type: overview
topics:
  - Dependency graph
  - Dependencies
  - Repositories
shortTitle: Dependency graph
---
<!--For this article in earlier GHES versions, see /content/github/visualizing-repository-data-with-graphs-->
<!--Marketing-LINK: From /features/security and /features/security/software-supply-chain pages "How GitHub's dependency graph is generated".-->

## Dependency graph availability

{% ifversion fpt or ghec %}The dependency graph is available for every public repository that defines dependencies in a supported package ecosystem using a supported file format. Repository administrators can also set up the dependency graph for private repositories.{% endif %}

{% data reusables.dependabot.dependabot-alerts-dependency-graph-enterprise %}

## About the dependency graph

The dependency graph is a summary of the manifest and lock files stored in a repository. For each repository, it shows{% ifversion fpt or ghec %}:

- Dependencies, the ecosystems and packages it depends on
- Dependents, the repositories and packages that depend on it{% else %} dependencies, that is, the ecosystems and packages it depends on. {% data variables.product.product_name %} does not calculate information about dependents, the repositories and packages that depend on a repository.{% endif %}

When you push a commit to {% data variables.product.product_name %} that changes or adds a supported manifest or lock file to the default branch, the dependency graph is automatically updated.{% ifversion fpt or ghec %} In addition, the graph is updated when anyone pushes a change to the repository of one of your dependencies.{% endif %} For information on the supported ecosystems and manifest files, see "[Supported package ecosystems](#supported-package-ecosystems)" below.

{% ifversion fpt or ghes > 3.1 or ghae or ghec %}
When you create a pull request containing changes to dependencies that targets the default branch, {% data variables.product.prodname_dotcom %} uses the dependency graph to add dependency reviews to the pull request. These indicate whether the dependencies contain vulnerabilities and, if so, the version of the dependency in which the vulnerability was fixed. For more information, see "[About dependency review](/code-security/supply-chain-security/about-dependency-review)."
{% endif %}

## Dependencies included

The dependency graph includes all the dependencies of a repository that are detailed in the manifest and lock files, or their equivalent, for supported ecosystems. This includes:

- Direct dependencies, that are explicitly defined in a manifest or lock file
- Indirect dependencies of these direct dependencies, also known as transitive dependencies or sub-dependencies

The dependency graph identifies indirect dependencies{% ifversion fpt or ghec %} either explicitly from a lock file or by checking the dependencies of your direct dependencies. For the most reliable graph, you should use lock files (or their equivalent) because they define exactly which versions of the direct and indirect dependencies you currently use. If you use lock files, you also ensure that all contributors to the repository are using the same versions, which will make it easier for you to test and debug code{% else %} from the lock files{% endif %}.

{% ifversion fpt or ghec %}
## Dependents included

For public repositories, only public repositories that depend on it or on packages that it publishes are reported. This information is not reported for private repositories.{% endif %}

## Using the dependency graph

You can use the dependency graph to:

- Explore the repositories your code depends on{% ifversion fpt or ghec %}, and those that depend on it{% endif %}. For more information, see "[Exploring the dependencies of a repository](/github/visualizing-repository-data-with-graphs/exploring-the-dependencies-of-a-repository)." {% ifversion fpt or ghec %}
- View a summary of the dependencies used in your organization's repositories in a single dashboard. For more information, see "[Viewing insights for your organization](/articles/viewing-insights-for-your-organization#viewing-organization-dependency-insights)."{% endif %}
<<<<<<< HEAD
- View and update vulnerable dependencies for your repository. For more information, see "[About alerts for vulnerable dependencies](/code-security/supply-chain-security/about-alerts-for-vulnerable-dependencies)."{% ifversion fpt or ghes > 3.1 %}
- See information about vulnerable dependencies in pull requests. For more information, see "[Reviewing dependency changes in a pull request](/pull-requests/collaborating-with-pull-requests/reviewing-changes-in-pull-requests/incorporating-feedback-in-your-pull-request)."{% endif %}
=======
- View and update vulnerable dependencies for your repository. For more information, see "[About alerts for vulnerable dependencies](/code-security/supply-chain-security/about-alerts-for-vulnerable-dependencies)."{% ifversion fpt or ghes > 3.1 or ghec %}
- See information about vulnerable dependencies in pull requests. For more information, see "[Reviewing dependency changes in a pull request](/github/collaborating-with-issues-and-pull-requests/reviewing-dependency-changes-in-a-pull-request)."{% endif %}
>>>>>>> 1f712068

## Enabling the dependency graph

{% ifversion fpt or ghec %}To generate a dependency graph, {% data variables.product.product_name %} needs read-only access to the dependency manifest and lock files for a repository. The dependency graph is automatically generated for all public repositories and you can choose to enable it for private repositories. For information about enabling or disabling it for private repositories, see "[Exploring the dependencies of a repository](/github/visualizing-repository-data-with-graphs/exploring-the-dependencies-of-a-repository)."{% endif %}

{% ifversion ghes or ghae %}If the dependency graph is not available in your system, your enterprise owner can enable the dependency graph and {% data variables.product.prodname_dependabot_alerts %}. For more information, see  "[Enabling the dependency graph and {% data variables.product.prodname_dependabot_alerts %} on your enterprise account](/admin/configuration/managing-connections-between-your-enterprise-accounts/enabling-the-dependency-graph-and-dependabot-alerts-on-your-enterprise-account)."{% endif %}

When the dependency graph is first enabled, any manifest and lock files for supported ecosystems are parsed immediately. The graph is usually populated within minutes but this may take longer for repositories with many dependencies. Once enabled, the graph is automatically updated with every push to the repository{% ifversion fpt or ghec %} and every push to other repositories in the graph{% endif %}.

## Supported package ecosystems

The recommended formats explicitly define which versions are used for all direct and all indirect dependencies. If you use these formats, your dependency graph is more accurate. It also reflects the current build set up and enables the dependency graph to report vulnerabilities in both direct and indirect dependencies.{% ifversion fpt or ghec %} Indirect dependencies that are inferred from a manifest file (or equivalent) are excluded from the checks for vulnerable dependencies.{% endif %}

| Package manager | Languages | Recommended formats | All supported formats |
| --- | --- | --- | ---|
| Composer             | PHP           | `composer.lock` | `composer.json`, `composer.lock` |
| `dotnet` CLI | .NET languages (C#, C++, F#, VB)  |   `.csproj`, `.vbproj`, `.nuspec`, `.vcxproj`, `.fsproj` |  `.csproj`, `.vbproj`, `.nuspec`, `.vcxproj`, `.fsproj`, `packages.config` |
{%- ifversion fpt or ghes > 3.2 or ghae %}
| Go modules | Go | `go.sum` | `go.mod`, `go.sum` |
{%- elsif ghes = 3.2 %}
| Go modules | Go | `go.mod` | `go.mod` |
{%- endif %}
| Maven | Java, Scala |  `pom.xml`  | `pom.xml`  |
| npm | JavaScript |            `package-lock.json` | `package-lock.json`, `package.json`|
| Python PIP      | Python                    | `requirements.txt`, `pipfile.lock` | `requirements.txt`, `pipfile`, `pipfile.lock`, `setup.py`* |
| RubyGems             | Ruby           | `Gemfile.lock` | `Gemfile.lock`, `Gemfile`, `*.gemspec` |
| Yarn | JavaScript | `yarn.lock` | `package.json`, `yarn.lock` |

{% note %}

**Note:** If you list your Python dependencies within a `setup.py` file, we may not be able to parse and list every dependency in your project.

{% endnote %}

## Further reading

- "[Dependency graph](https://en.wikipedia.org/wiki/Dependency_graph)" on Wikipedia
- "[Exploring the dependencies of a repository](/github/visualizing-repository-data-with-graphs/exploring-the-dependencies-of-a-repository)"{% ifversion fpt or ghec %}
- "[Viewing insights for your organization](/organizations/collaborating-with-groups-in-organizations/viewing-insights-for-your-organization)"{% endif %}
- "[Viewing and updating vulnerable dependencies in your repository](/github/managing-security-vulnerabilities/viewing-and-updating-vulnerable-dependencies-in-your-repository)"
- "[Troubleshooting the detection of vulnerable dependencies](/github/managing-security-vulnerabilities/troubleshooting-the-detection-of-vulnerable-dependencies)"<|MERGE_RESOLUTION|>--- conflicted
+++ resolved
@@ -58,13 +58,8 @@
 
 - Explore the repositories your code depends on{% ifversion fpt or ghec %}, and those that depend on it{% endif %}. For more information, see "[Exploring the dependencies of a repository](/github/visualizing-repository-data-with-graphs/exploring-the-dependencies-of-a-repository)." {% ifversion fpt or ghec %}
 - View a summary of the dependencies used in your organization's repositories in a single dashboard. For more information, see "[Viewing insights for your organization](/articles/viewing-insights-for-your-organization#viewing-organization-dependency-insights)."{% endif %}
-<<<<<<< HEAD
-- View and update vulnerable dependencies for your repository. For more information, see "[About alerts for vulnerable dependencies](/code-security/supply-chain-security/about-alerts-for-vulnerable-dependencies)."{% ifversion fpt or ghes > 3.1 %}
+- View and update vulnerable dependencies for your repository. For more information, see "[About alerts for vulnerable dependencies](/code-security/supply-chain-security/about-alerts-for-vulnerable-dependencies)."{% ifversion fpt or ghes > 3.1 or ghec %}
 - See information about vulnerable dependencies in pull requests. For more information, see "[Reviewing dependency changes in a pull request](/pull-requests/collaborating-with-pull-requests/reviewing-changes-in-pull-requests/incorporating-feedback-in-your-pull-request)."{% endif %}
-=======
-- View and update vulnerable dependencies for your repository. For more information, see "[About alerts for vulnerable dependencies](/code-security/supply-chain-security/about-alerts-for-vulnerable-dependencies)."{% ifversion fpt or ghes > 3.1 or ghec %}
-- See information about vulnerable dependencies in pull requests. For more information, see "[Reviewing dependency changes in a pull request](/github/collaborating-with-issues-and-pull-requests/reviewing-dependency-changes-in-a-pull-request)."{% endif %}
->>>>>>> 1f712068
 
 ## Enabling the dependency graph
 
