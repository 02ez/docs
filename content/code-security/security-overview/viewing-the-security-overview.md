--- conflicted
+++ resolved
@@ -27,14 +27,9 @@
 1. To view aggregate information about alert types, click **Show more**.
   ![Show more button](/assets/images/help/organizations/security-overview-show-more-button.png)
 {% data reusables.organizations.filter-security-overview %}
-<<<<<<< HEAD
-
 {% if security-overview-views %}
-=======
-{% ifversion ghec or ghes > 3.4 %} 
 1. Alternatively and optionally, use the sidebar on the left to filter information per security feature. On each page, you can use filters that are specific to each feature to fine-tune your search.
   ![Screenshot of the code scanning-specific page](/assets/images/help/organizations/security-overview-code-scanning-alerts.png)
->>>>>>> 46f7eea7
 
 ## Viewing alerts across your organization
 
