--- conflicted
+++ resolved
@@ -540,15 +540,10 @@
 
 ### Accounts
 
-<<<<<<< HEAD
 #### Product names and accounts
 
-To avoid ambiguity and confusion, do not use product names as adjectives to describe accounts in any of our products. Instead, clarify the account type and choose clearer phrasing that avoids conflating accounts and products. When talking about accounts, only refer to the product name when needed to disambiguate between products. For more information about types of GitHub accounts, see "[Types of GitHub accounts](https://docs.github.com/en/get-started/learning-about-github/types-of-github-accounts)."
-- **Use:** Your organization on GitHub Enterprise Cloud
-=======
 To avoid ambiguity and confusion, do not use product names as adjectives to describe accounts in any of our products. Instead, clarify the account type and choose clearer phrasing that avoids conflating accounts and products. When talking about accounts, only refer to the product name when needed to disambiguate between products. For more information about types of accounts available in GitHub's products, see "[Types of GitHub accounts](https://docs.github.com/en/get-started/learning-about-github/types-of-github-accounts)."
 - **Use:** Your organization account
->>>>>>> 31515e15
 - **Avoid:** Your GitHub Enterprise Cloud account
 - **Avoid:** Your GitHub Enterprise Server organization
 - **Use:** You can highlight your work on GitHub Enterprise Server by sending the contribution counts to your GitHub.com profile.
