--- conflicted
+++ resolved
@@ -24,15 +24,13 @@
 
 When you're ready to stop your local server, type <kbd>CTRL</kbd><kbd>c</kbd> in your terminal window.
 
-<<<<<<< HEAD
+Note that `npm run build` is a one-time step that create static assets.
+
 ### Using GitHub Codespaces
 
 As an alternative, you can simply use [GitHub Codespaces](https://github.com/features/codespaces).
 
 In a matter of minutes, you will be ready to edit, preview and test your changes directly from the comfort of your browser.
-=======
-Note that `npm run build` is a one-time step that create static assets.
->>>>>>> a1873b59
 
 ## Site structure
 
