--- conflicted
+++ resolved
@@ -13,7 +13,7 @@
 
 // Disallow crawling of WIP products
 Object.values(products)
-  .filter(product => product.wip)
+  .filter(product => product.wip || product.hidden)
   .forEach(product => {
     defaultResponse = defaultResponse.concat(`\nDisallow: /*${product.href}\nDisallow: /*/enterprise/*/user${product.href}`)
   })
@@ -43,32 +43,5 @@
     return res.send(disallowAll)
   }
 
-<<<<<<< HEAD
-  // Disallow crawling of WIP localized content
-  Object.values(languages)
-    .filter(language => language.wip)
-    .forEach(language => {
-      defaultResponse = defaultResponse.concat(`\nDisallow: /${language.code}\nDisallow: /${language.code}/*\n`)
-    })
-
-  // Disallow crawling of WIP or early access products
-  Object.values(products)
-    .filter(product => product.wip || product.hidden)
-    .forEach(product => {
-      product.versions.forEach(version => {
-        defaultResponse = defaultResponse.concat(`\nDisallow: /*/${version}/${product.id}\nDisallow: /*/${version}/${product.id}/*\n`)
-      })
-    })
-
-  // Disallow crawling of Deprecated enterprise versions
-  deprecated
-    .forEach(version => {
-      defaultResponse = defaultResponse
-        .concat(`\nDisallow: /*/enterprise-server@${version}/*`)
-        .concat(`\nDisallow: /*/enterprise/${version}/*`)
-    })
-
-=======
->>>>>>> e3cfacd8
   return res.send(defaultResponse)
 }