--- conflicted
+++ resolved
@@ -7,10 +7,4 @@
 {% data reusables.repositories.navigate-to-code-security-and-analysis %}
 4. Read the message about granting {% data variables.product.product_name %} read-only access to the repository data to enable the dependency graph, then next to "Dependency Graph", click **Enable**.
    !["Enable" button for the dependency graph](/assets/images/help/repository/dependency-graph-enable-button.png)
-<<<<<<< HEAD
-   
-   You can disable the dependency graph at any time by clicking **Disable** next to "Dependency Graph" on the Code security and analysis tab.
-=======
-
-You can disable the dependency graph at any time by clicking **Disable** next to "Dependency Graph" on the settings page for {% ifversion fpt or ghec or ghes > 3.4 or ghae-issue-5658 %}"Code security and analysis."{% else %}"Security & analysis."{% endif %}
->>>>>>> 3f842125
+   You can disable the dependency graph at any time by clicking **Disable** next to "Dependency Graph" on the settings page for {% ifversion fpt or ghec or ghes > 3.4 or ghae-issue-5658 %}"Code security and analysis."{% else %}"Security & analysis."{% endif %}