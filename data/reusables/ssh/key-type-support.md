{% note %}

**Note:** {% data variables.product.company_short %} improved security by dropping older, insecure key types on March 15, 2022.

<<<<<<< HEAD
DSA keys (`ssh-dss`) are no longer supported. Existing keys will continue to function through March 15, 2022. You cannot add new DSA keys to your personal account on {% data variables.product.product_location %}.
=======
As of that date, DSA keys (`ssh-dss`) are no longer supported. You cannot add new DSA keys to your user account on {% data variables.product.product_location %}.
>>>>>>> 43d39a8b

RSA keys (`ssh-rsa`) with a `valid_after` before November 2, 2021 may continue to use any signature algorithm. RSA keys generated after that date must use a SHA-2 signature algorithm. Some older clients may need to be upgraded in order to use SHA-2 signatures.

{% endnote %}<|MERGE_RESOLUTION|>--- conflicted
+++ resolved
@@ -2,11 +2,7 @@
 
 **Note:** {% data variables.product.company_short %} improved security by dropping older, insecure key types on March 15, 2022.
 
-<<<<<<< HEAD
-DSA keys (`ssh-dss`) are no longer supported. Existing keys will continue to function through March 15, 2022. You cannot add new DSA keys to your personal account on {% data variables.product.product_location %}.
-=======
-As of that date, DSA keys (`ssh-dss`) are no longer supported. You cannot add new DSA keys to your user account on {% data variables.product.product_location %}.
->>>>>>> 43d39a8b
+As of that date, DSA keys (`ssh-dss`) are no longer supported. You cannot add new DSA keys to your personal account on {% data variables.product.product_location %}.
 
 RSA keys (`ssh-rsa`) with a `valid_after` before November 2, 2021 may continue to use any signature algorithm. RSA keys generated after that date must use a SHA-2 signature algorithm. Some older clients may need to be upgraded in order to use SHA-2 signatures.
 
