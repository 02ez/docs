meta:
  default_description: Get started, troubleshoot, and make the most of GitHub. Documentation for new users, developers, administrators, and all of GitHub's products.
header:
  github_docs: GitHub Docs
  contact: Contact
  notices:
    ghae_silent_launch: GitHub AE is currently under limited release. Please <a href="https://enterprise.github.com/contact">contact our Sales Team</a> to find out more.
    release_candidate:
      # The version name is rendered before the below text via includes/header-notification.html
      ' is currently available as a release candidate. For more information, see "<a href="/admin/overview/about-upgrades-to-new-releases">About upgrades to new releases</a>."'
    localization_complete:
      We publish frequent updates to our documentation, and translation of this page may still be in progress.
      For the most current information, please visit the
      <a id="to-english-doc" href="/en">English documentation</a>.
<<<<<<< HEAD
    localization_in_progress:
      Hello, explorer! This page is under active development or
      still in translation. For the most up-to-date and accurate information,
      please visit our
      <a id="to-english-doc" href="/en">English documentation</a>.
=======
      If there's a problem with translations on this page, please
      <a href="https://github.com/contact?form[subject]=translation%20issue%20on%20docs.github.com&form[comments]=">let us know</a>.
>>>>>>> f566e8f3
    early_access: 📣 Please <b>do not share</b> this URL publicly. This page contains content about an early access feature.
    release_notes_use_latest: Please use the latest release for the latest security, performance, and bug fixes.
    # GHES release notes
    ghes_release_notes_upgrade_patch_only: 📣 This is not the <a href="#{{ latestPatch }}">latest patch release</a> of Enterprise Server.
    ghes_release_notes_upgrade_release_only: 📣 This is not the <a href="/enterprise-server@{{ latestRelease }}/admin/release-notes">latest release</a> of Enterprise Server.
    ghes_release_notes_upgrade_patch_and_release: 📣 This is not the <a href="#{{ latestPatch }}">latest patch release</a> of this release series, and this is not the <a href="/enterprise-server@{{ latestRelease }}/admin/release-notes">latest release</a> of Enterprise Server.
  sign_up_cta: Sign up
picker:
  language_picker_default_text: Choose a language
  product_picker_default_text: All products
  version_picker_default_text: Choose a version
release_notes:
  banner_text: GitHub began rolling these changes out to enterprises on
search:
  need_help: Need help?
  placeholder: Search GitHub Docs
  loading: Loading
  no_results: No results found
  search_results_for: Search results for
  no_content: No content
  matches_displayed: Matches displayed
  search_error: An error occurred trying to perform the search.
  description: Enter a search term to find it in the GitHub Documentation.
  label: Search GitHub Docs
homepage:
  explore_by_product: Explore by product
  version_picker: Version
  description: Help for wherever you are on your GitHub journey.
toc:
  getting_started: Getting started
  popular: Popular
  guides: Guides
  whats_new: What's new
  videos: Videos
  all_changelogs: All changelog posts
pages:
  article_version: 'Article version'
  miniToc: In this article
  contributor_callout: This article is contributed and maintained by
  all_enterprise_releases: All Enterprise Server releases
  about_versions: About versions
errors:
  oops: Ooops!
  something_went_wrong: It looks like something went wrong.
  we_track_errors: We track these errors automatically, but if the problem persists please feel free to contact us.
  page_doesnt_exist: It looks like this page doesn't exist.
support:
  still_need_help: Still need help?
  contact_support: Contact support
  ask_community: Ask the GitHub community
survey:
  able_to_find: Did this doc help you?
  yes: Yes
  no: No
  comment_yes_label: Let us know what we do well
  comment_no_label: Let us know what we can do better
  optional: Optional
  required: Required
  email_placeholder: email@example.com
  email_label: If we can contact you with more questions, please enter your email address
  email_validation: Please enter a valid email address
  send: Send
  feedback: Thank you! We received your feedback.
  not_support: If you need a reply, please contact support instead.
  privacy_policy: Privacy policy
contribution_cta:
  title: Help us make these docs great!
  body: All GitHub docs are open source. See something that's wrong or unclear? Submit a pull request.
  button: Make a contribution
  or: Or,
  to_guidelines: learn how to contribute.
products:
  graphql:
    reference:
      implements: Implements
      fields: Fields
      arguments: Arguments
      name: Name
      type: Type
      description: Description
      input_fields: Input fields
      return_fields: Return fields
      implemented_by: Implemented by
      values: Values
      possible_types: Possible types
      preview_notice: Preview notice
      deprecation_notice: Deprecation notice
      preview_period: During the preview period, the API may change without notice.
    overview:
      preview_header: 'To toggle this preview and access the following schema members, you must provide a custom media type in the `Accept` header:'
      preview_schema_members: 'Previewed schema members'
      announced: Announced
      updates: Updates
  rest:
    reference:
      default: Default
      name: Name
      in: In
      type: Type
      description: Description
      notes: Notes
      parameters: Parameters
      response: Response
      example_response: Example response
      status_code: Status code
      http_status_code: HTTP response status codes
      code_sample: Code sample
      code_samples: Code samples
      preview_notice: Preview notice
      preview_notices: Preview notices
      see_preview_notice: See preview notice
      see_preview_notices: See preview notices
      preview_header_is_required: This header is <strong>required</strong>
      preview_notice_to_change: This API is under preview and subject to change
      works_with: Works with
      api_reference: REST API reference
      enum_description_title: Can be one of
      required: Required
      headers: Headers
      query: Query parameters
      path: Path parameters
      body: Body parameters
footer:
  all_rights_reserved: All rights reserved
  terms: Terms
  privacy: Privacy
  security: Security
  product:
    heading: Product
    links:
      features: Features
      security: Security
      enterprise: Enterprise
      case_studies: Case Studies
      pricing: Pricing
      resources: Resources
  platform:
    heading: Platform
    links:
      developer_api: Developer API
      partners: Partners
      atom: Atom
      electron: Electron
      github_desktop: GitHub Desktop
  support:
    heading: Support
    links:
      help: Help
      community_forum: Community Forum
      training: Training
      status: Status
      contact_github: Contact GitHub
  company:
    heading: Company
    links:
      about: About
      blog: Blog
      careers: Careers
      press: Press
      shop: Shop
product_landing:
  quickstart: Quickstart
  reference: Reference
  overview: Overview
  guides: Guides
  code_examples: Code examples
  search_code_examples: Search code examples
  search_results_for: Search results for
  matches_displayed: Matches displayed
  show_more: Show more
  explore_people_and_projects: Explore people and projects
  sorry: Sorry, there is no result for
  no_example: It looks like we don't have an example that fits your filter.
  try_another: Try another filter or add your code example.
  no_result: Sorry, there are no guides that match your filter.
  learn: Learn how to add a code example
  communities_using_discussions: Communities on GitHub.com using discussions
  add_your_community: Add your community
  sponsor_community: GitHub Sponsors community
  supported_releases: Supported releases
  release_notes_for: Release notes for
  upgrade_from: Upgrade from
  browse_all_docs: Browse all docs
  browse_all: Browse all
  docs: docs
  explore_release_notes: Explore release notes
  view: View all
product_guides:
  start_path: Start learning path
  learning_paths: '{{ productMap[currentProduct].name }} learning paths'
  learning_paths_desc: Learning paths are a collection of guides that help you master a particular subject.
  guides: '{{ productMap[currentProduct].name }} guides'
  more_guides: more guides
  load_more: Load more guides
  all_guides: 'All {{ productMap[currentProduct].name }} guides'
  filter_instructions: Filter the guide list using these controls
  filters:
    type: Type
    topic: Topic
    all: All
  guides_found:
    multiple: '{n} guides found'
    one: 1 guide found
    none: No guides found
  guide_types:
    overview: Overview
    quick_start: Quickstart
    tutorial: Tutorial
    how_to: How-to guide
    reference: Reference
learning_track_nav:
  prevGuide: Previous guide
  nextGuide: Next guide
toggle_images:
  off: Images are off, click to show
  on: Images are on, click to hide
  hide_single: Hide image
  show_single: Show image
scroll_button:
  scroll_to_top: Scroll to top<|MERGE_RESOLUTION|>--- conflicted
+++ resolved
@@ -12,16 +12,6 @@
       We publish frequent updates to our documentation, and translation of this page may still be in progress.
       For the most current information, please visit the
       <a id="to-english-doc" href="/en">English documentation</a>.
-<<<<<<< HEAD
-    localization_in_progress:
-      Hello, explorer! This page is under active development or
-      still in translation. For the most up-to-date and accurate information,
-      please visit our
-      <a id="to-english-doc" href="/en">English documentation</a>.
-=======
-      If there's a problem with translations on this page, please
-      <a href="https://github.com/contact?form[subject]=translation%20issue%20on%20docs.github.com&form[comments]=">let us know</a>.
->>>>>>> f566e8f3
     early_access: 📣 Please <b>do not share</b> this URL publicly. This page contains content about an early access feature.
     release_notes_use_latest: Please use the latest release for the latest security, performance, and bug fixes.
     # GHES release notes
