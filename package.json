{
  "name": "docs.github.com",
  "private": true,
  "main": "server.js",
  "author": {
    "email": "opensource+docs@github.com",
    "name": "GitHub",
    "url": "https://github.com/github/docs"
  },
  "license": "(MIT AND CC-BY-4.0)",
  "dependencies": {
    "@babel/core": "^7.8.3",
    "@babel/plugin-transform-runtime": "^7.11.0",
    "@babel/preset-env": "^7.8.4",
    "@babel/runtime": "^7.11.2",
    "@github-docs/data-directory": "^1.2.0",
    "@github-docs/frontmatter": "^1.3.1",
<<<<<<< HEAD
    "@github-docs/render-content": "^5.2.0",
    "@github/rest-api-operations": "^3.7.3",
    "@graphql-inspector/core": "^2.3.0",
    "@graphql-tools/load": "^6.2.5",
=======
>>>>>>> 4484068e
    "@octokit/rest": "^16.38.1",
    "@primer/css": "^15.1.0",
    "@primer/octicons": "^11.0.0",
    "algoliasearch": "^3.35.1",
    "babel-loader": "^8.1.0",
    "browser-date-formatter": "^3.0.3",
    "change-case": "^3.1.0",
    "cheerio": "^1.0.0-rc.3",
    "clipboard": "^2.0.6",
    "compression": "^1.7.4",
    "connect-slashes": "^1.4.0",
    "cookie-parser": "^1.4.5",
    "copy-webpack-plugin": "^6.0.3",
    "cors": "^2.8.5",
    "cross-env": "^7.0.2",
    "css-loader": "^4.0.0",
    "csurf": "^1.11.0",
    "dotenv": "^8.2.0",
    "express": "^4.17.1",
    "express-rate-limit": "^5.1.3",
    "flat": "^5.0.0",
    "github-slugger": "^1.2.1",
    "got": "^9.6.0",
    "gray-matter": "^4.0.1",
    "hast-util-from-parse5": "^6.0.1",
    "hastscript": "^6.0.0",
    "helmet": "^3.21.2",
    "hot-shots": "^8.2.0",
    "html-entities": "^1.2.1",
    "html-truncate": "^1.2.2",
    "hubdown": "^2.6.0",
    "imurmurhash": "^0.1.4",
    "instantsearch.js": "^4.8.2",
    "is-url": "^1.2.4",
    "js-cookie": "^2.2.1",
    "js-yaml": "^3.14.0",
    "lil-env-thing": "^1.0.0",
    "linkinator": "^2.2.2",
    "liquid": "^5.1.0",
    "lodash": "^4.17.19",
    "mini-css-extract-plugin": "^0.9.0",
    "mkdirp": "^1.0.3",
    "mockdate": "^3.0.2",
    "morgan": "^1.9.1",
    "node-fetch": "^2.6.1",
    "parse5": "^6.0.1",
    "platform-utils": "^1.2.0",
    "port-used": "^2.0.8",
    "querystring": "^0.2.0",
    "rate-limit-redis": "^2.0.0",
    "readline-sync": "^1.4.10",
    "remark-code-extra": "^1.0.1",
    "resolve-url-loader": "^3.1.2",
    "rimraf": "^3.0.0",
    "sass": "^1.26.3",
    "sass-loader": "^9.0.2",
    "search-with-your-keyboard": "1.1.0",
    "semver": "^5.7.1",
    "slash": "^3.0.0",
    "strip-html-comments": "^1.0.0",
    "style-loader": "^1.2.1",
    "uuid": "^8.3.0",
    "walk-sync": "^1.1.4",
    "webpack": "^4.44.0",
    "webpack-cli": "^3.3.12"
  },
  "devDependencies": {
    "@actions/core": "^1.2.6",
    "ajv": "^6.11.0",
    "async": "^3.2.0",
    "await-sleep": "0.0.1",
    "aws-sdk": "^2.610.0",
    "babel-eslint": "^10.1.0",
    "chalk": "^4.0.0",
    "commander": "^6.2.0",
    "count-array-values": "^1.2.1",
    "csp-parse": "0.0.2",
    "csv-parse": "^4.8.8",
    "csv-parser": "^2.3.3",
    "dedent": "^0.7.0",
    "del": "^4.1.1",
    "dependency-check": "^4.1.0",
    "domwaiter": "^1.1.0",
    "eslint": "^7.13.0",
    "eslint-config-standard": "^16.0.1",
    "eslint-plugin-import": "^2.22.1",
    "eslint-plugin-node": "^11.1.0",
    "eslint-plugin-promise": "^4.2.1",
    "event-to-promise": "^0.8.0",
    "friendly-errors-webpack-plugin": "^1.7.0",
    "graphql": "^14.5.8",
    "heroku-client": "^3.1.0",
    "http-status-code": "^2.1.0",
    "husky": "^4.2.1",
    "image-size": "^0.7.4",
    "japanese-characters": "^1.1.0",
    "javascript-stringify": "^2.0.1",
    "jest": "^26.0.1",
    "jest-expect-message": "^1.0.2",
    "jest-github-actions-reporter": "^1.0.2",
    "jest-puppeteer": "^4.4.0",
    "jest-silent-reporter": "^0.2.1",
    "jest-slow-test-reporter": "^1.0.0",
    "make-promises-safe": "^5.1.0",
    "mime": "^2.4.4",
    "mock-express-response": "^0.2.2",
    "nock": "^13.0.4",
    "nodemon": "^2.0.4",
    "npm-merge-driver-install": "^2.0.0",
    "object-hash": "^2.0.1",
    "pa11y-ci": "^2.4.0",
    "prettier": "^2.1.2",
    "puppeteer": "^2.1.1",
    "replace": "^1.2.0",
    "revalidator": "^0.3.1",
    "robots-parser": "^2.1.1",
    "start-server-and-test": "^1.11.3",
    "supertest": "^4.0.2",
    "url-template": "^2.0.8",
    "webpack-dev-middleware": "^3.7.2",
    "website-scraper": "^4.2.0"
  },
  "scripts": {
    "start": "cross-env NODE_ENV=development ENABLED_LANGUAGES='en,ja' nodemon server.js",
    "dev": "npm start",
    "rest-dev": "script/rest/update-files.js && npm run dev",
    "build": "cross-env NODE_ENV=production npx webpack --mode production",
    "start-all-languages": "cross-env NODE_ENV=development nodemon server.js",
    "lint": "eslint --fix . && prettier -w \"**/*.{yml,yaml}\"",
    "test": "jest && eslint . && prettier -c \"**/*.{yml,yaml}\" && npm run check-deps",
    "prebrowser-test": "npm run build",
    "browser-test": "start-server-and-test browser-test-server 4001 browser-test-tests",
    "browser-test-server": "cross-env NODE_ENV=production ENABLED_LANGUAGES='en,ja' PORT=4001 node server.js",
    "browser-test-tests": "BROWSER=1 jest tests/browser/browser.js",
    "sync-search": "start-server-and-test sync-search-server 4002 sync-search-indices",
    "sync-search-dry-run": "DRY_RUN=1 npm run sync-search",
    "sync-search-server": "cross-env NODE_ENV=production PORT=4002 node server.js",
    "sync-search-indices": "script/sync-algolia-search-indices.js",
    "test-watch": "jest --watch --notify --notifyMode=change --coverage",
    "check-deps": "node script/check-deps.js",
    "prevent-pushes-to-main": "node script/prevent-pushes-to-main.js",
    "pa11y-ci": "pa11y-ci",
    "pa11y-test": "start-server-and-test browser-test-server 4001 pa11y-ci"
  },
  "engines": {
    "node": "12 - 14"
  },
  "repository": "https://github.com/github/docs",
  "husky": {
    "hooks": {
      "pre-commit": "node script/prevent-translation-commits.js",
      "pre-push": "npm run prevent-pushes-to-main"
    }
  }
}<|MERGE_RESOLUTION|>--- conflicted
+++ resolved
@@ -15,13 +15,8 @@
     "@babel/runtime": "^7.11.2",
     "@github-docs/data-directory": "^1.2.0",
     "@github-docs/frontmatter": "^1.3.1",
-<<<<<<< HEAD
-    "@github-docs/render-content": "^5.2.0",
-    "@github/rest-api-operations": "^3.7.3",
     "@graphql-inspector/core": "^2.3.0",
     "@graphql-tools/load": "^6.2.5",
-=======
->>>>>>> 4484068e
     "@octokit/rest": "^16.38.1",
     "@primer/css": "^15.1.0",
     "@primer/octicons": "^11.0.0",
